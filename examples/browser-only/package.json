{
  "private": true,
  "name": "@theia/example-browser-only",
  "version": "1.57.0",
  "license": "EPL-2.0 OR GPL-2.0-only WITH Classpath-exception-2.0",
  "theia": {
    "target": "browser-only",
    "frontend": {
      "config": {
        "applicationName": "Theia Browser-Only Example",
        "preferences": {
          "files.enableTrash": false
        }
      }
    }
  },
  "theiaPluginsDir": "plugins",
  "theiaPlugins": {
    "vscode.typescript": "https://open-vsx.org/api/vscode/typescript/1.95.3/file/vscode.typescript-1.95.3.vsix",
    "vscode.typescript-language-features": "https://open-vsx.org/api/vscode/typescript-language-features/1.95.3/file/vscode.typescript-language-features-1.95.3.vsix"
  },
  "dependencies": {
    "@theia/ai-chat": "1.57.0",
    "@theia/ai-chat-ui": "1.57.0",
    "@theia/ai-code-completion": "1.57.0",
    "@theia/ai-core": "1.57.0",
    "@theia/ai-history": "1.57.0",
    "@theia/ai-ollama": "1.57.0",
    "@theia/ai-openai": "1.57.0",
    "@theia/ai-scanoss": "1.57.0",
    "@theia/api-samples": "1.57.0",
    "@theia/bulk-edit": "1.57.0",
    "@theia/callhierarchy": "1.57.0",
    "@theia/collaboration": "1.57.0",
    "@theia/console": "1.57.0",
    "@theia/core": "1.57.0",
    "@theia/debug": "1.57.0",
    "@theia/editor": "1.57.0",
    "@theia/editor-preview": "1.57.0",
    "@theia/file-search": "1.57.0",
    "@theia/filesystem": "1.57.0",
    "@theia/getting-started": "1.57.0",
    "@theia/git": "1.57.0",
    "@theia/keymaps": "1.57.0",
    "@theia/markers": "1.57.0",
    "@theia/memory-inspector": "1.57.0",
    "@theia/messages": "1.57.0",
    "@theia/metrics": "1.57.0",
    "@theia/mini-browser": "1.57.0",
    "@theia/monaco": "1.57.0",
    "@theia/navigator": "1.57.0",
    "@theia/outline-view": "1.57.0",
    "@theia/output": "1.57.0",
    "@theia/plugin-dev": "1.57.0",
    "@theia/plugin-ext": "1.57.0",
    "@theia/plugin-ext-vscode": "1.57.0",
    "@theia/plugin-metrics": "1.57.0",
    "@theia/preferences": "1.57.0",
    "@theia/preview": "1.57.0",
    "@theia/process": "1.57.0",
    "@theia/property-view": "1.57.0",
    "@theia/scanoss": "1.57.0",
    "@theia/scm": "1.57.0",
    "@theia/scm-extra": "1.57.0",
    "@theia/search-in-workspace": "1.57.0",
    "@theia/secondary-window": "1.57.0",
    "@theia/task": "1.57.0",
    "@theia/terminal": "1.57.0",
    "@theia/timeline": "1.57.0",
    "@theia/toolbar": "1.57.0",
    "@theia/typehierarchy": "1.57.0",
    "@theia/userstorage": "1.57.0",
    "@theia/variable-resolver": "1.57.0",
    "@theia/vsx-registry": "1.57.0",
    "@theia/workspace": "1.57.0"
  },
  "scripts": {
    "prepare:no-native": "lerna run prepare --scope=\"@theia/re-exports\" && lerna run generate-theia-re-exports --scope=\"@theia/core\"",
    "clean": "theia clean",
<<<<<<< HEAD
    "build": "yarn -s compile && yarn package:plugins && yarn -s bundle",
    "bundle": "theia build --mode development",
    "download:plugins": "theia download:plugins",
    "package:plugins": "node ./prepare-plugins.js",
    "compile": "tsc -b",
=======
    "build": "theiaext build && npm run -s bundle",
    "bundle": "theia build --mode development",
    "compile": "theiaext compile",
>>>>>>> 42e15564
    "start": "theia start",
    "start:debug": "npm run -s start --log-level=debug",
    "start:watch": "concurrently --kill-others -n tsc,bundle,run -c red,yellow,green \"tsc -b -w --preserveWatchOutput\" \"npm run -s watch:bundle\" \"npm run -s start\"",
    "watch": "concurrently --kill-others -n tsc,bundle -c red,yellow \"tsc -b -w --preserveWatchOutput\" \"npm run -s watch:bundle\"",
    "watch:bundle": "theia build --watch --mode development",
    "watch:compile": "tsc -b -w"
  },
  "devDependencies": {
    "@theia/cli": "1.57.0"
  }
}<|MERGE_RESOLUTION|>--- conflicted
+++ resolved
@@ -77,17 +77,11 @@
   "scripts": {
     "prepare:no-native": "lerna run prepare --scope=\"@theia/re-exports\" && lerna run generate-theia-re-exports --scope=\"@theia/core\"",
     "clean": "theia clean",
-<<<<<<< HEAD
-    "build": "yarn -s compile && yarn package:plugins && yarn -s bundle",
+    "build": "theiaext build && yarn package:plugins && npm run -s bundle",
     "bundle": "theia build --mode development",
     "download:plugins": "theia download:plugins",
     "package:plugins": "node ./prepare-plugins.js",
-    "compile": "tsc -b",
-=======
-    "build": "theiaext build && npm run -s bundle",
-    "bundle": "theia build --mode development",
     "compile": "theiaext compile",
->>>>>>> 42e15564
     "start": "theia start",
     "start:debug": "npm run -s start --log-level=debug",
     "start:watch": "concurrently --kill-others -n tsc,bundle,run -c red,yellow,green \"tsc -b -w --preserveWatchOutput\" \"npm run -s watch:bundle\" \"npm run -s start\"",
