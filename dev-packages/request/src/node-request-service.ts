/********************************************************************************
 * Copyright (C) 2022 TypeFox and others.
 *
 * This program and the accompanying materials are made available under the
 * terms of the Eclipse Public License v. 2.0 which is available at
 * http://www.eclipse.org/legal/epl-2.0.
 *
 * This Source Code may also be made available under the following Secondary
 * Licenses when the conditions for such availability set forth in the Eclipse
 * Public License v. 2.0 are satisfied: GNU General Public License, version 2
 * with the GNU Classpath Exception which is available at
 * https://www.gnu.org/software/classpath/license.html.
 *
 * SPDX-License-Identifier: EPL-2.0 OR GPL-2.0-only WITH Classpath-exception-2.0
 ********************************************************************************/

import * as http from 'http';
import * as https from 'https';
import { getProxyAgent, ProxyAgent } from './proxy';
import { Headers, RequestConfiguration, RequestContext, RequestOptions, RequestService, CancellationToken } from './common-request-service';
import { createGunzip } from 'zlib';

export interface RawRequestFunction {
    (options: http.RequestOptions, callback?: (res: http.IncomingMessage) => void): http.ClientRequest;
}

export interface NodeRequestOptions extends RequestOptions {
    agent?: ProxyAgent | http.Agent | https.Agent | boolean;
    strictSSL?: boolean;
    getRawRequest?(options: NodeRequestOptions): RawRequestFunction;
};

export class NodeRequestService implements RequestService {
    protected proxyUrl?: string;
    protected strictSSL?: boolean;
    protected authorization?: string;

    protected getNodeRequest(options: RequestOptions): RawRequestFunction {
        const endpoint = new URL(options.url);
        const module = endpoint.protocol === 'https:' ? https : http;
        return module.request;
    }

    protected async getProxyUrl(url: string): Promise<string | undefined> {
        return this.proxyUrl;
    }

    async configure(config: RequestConfiguration): Promise<void> {
        if (config.proxyUrl !== undefined) {
            this.proxyUrl = config.proxyUrl;
        }
        if (config.strictSSL !== undefined) {
            this.strictSSL = config.strictSSL;
        }
        if (config.proxyAuthorization !== undefined) {
            this.authorization = config.proxyAuthorization;
        }
    }

    protected async processOptions(options: NodeRequestOptions): Promise<NodeRequestOptions> {
        const { strictSSL } = this;
        options.strictSSL = options.strictSSL ?? strictSSL;
        const agent = options.agent ? options.agent : getProxyAgent(options.url || '', process.env, {
            proxyUrl: await this.getProxyUrl(options.url),
            strictSSL: options.strictSSL
        });
        options.agent = agent;

        const authorization = options.proxyAuthorization || this.authorization;
        if (authorization) {
            options.headers = {
                ...(options.headers || {}),
                'Proxy-Authorization': authorization
            };
        }

        options.headers = {
            'Accept-Encoding': 'gzip',
            ...(options.headers || {}),
        };

        return options;
    }

    request(options: NodeRequestOptions, token?: CancellationToken): Promise<RequestContext> {
        return new Promise(async (resolve, reject) => {
            options = await this.processOptions(options);

            const endpoint = new URL(options.url);
            const rawRequest = options.getRawRequest
                ? options.getRawRequest(options)
                : this.getNodeRequest(options);

            const opts: https.RequestOptions = {
                hostname: endpoint.hostname,
                port: endpoint.port ? parseInt(endpoint.port) : (endpoint.protocol === 'https:' ? 443 : 80),
                protocol: endpoint.protocol,
                path: endpoint.pathname + endpoint.search,
                method: options.type || 'GET',
                headers: options.headers,
<<<<<<< HEAD
                agent: options.agent as unknown as http.Agent,
=======
                agent: options.agent as https.Agent,
>>>>>>> 321db2c8
                rejectUnauthorized: !!options.strictSSL
            };

            if (options.user && options.password) {
                opts.auth = options.user + ':' + options.password;
            }

            const timeoutHandler = () => {
                reject('timeout');
            };

            const req = rawRequest(opts, async res => {
                const followRedirects = options.followRedirects ?? 3;
                if (res.statusCode && res.statusCode >= 300 && res.statusCode < 400 && followRedirects > 0 && res.headers.location) {
                    req.off('timeout', timeoutHandler);
                    this.request({
                        ...options,
                        url: res.headers.location,
                        followRedirects: followRedirects - 1
                    }, token).then(resolve, reject);
                } else {
                    const chunks: Uint8Array[] = [];

                    const stream = res.headers['content-encoding'] === 'gzip' ? res.pipe(createGunzip()) : res;

                    stream.on('data', chunk => {
                        chunks.push(chunk);
                    });

                    stream.on('end', () => {
                        req.off('timeout', timeoutHandler);
                        const buffer = Buffer.concat(chunks);
                        resolve({
                            url: options.url,
                            res: {
                                headers: res.headers as Headers,
                                statusCode: res.statusCode
                            },
                            buffer
                        });
                    });

                    stream.on('error', err => {
                        reject(err);
                    });
                }
            });

            req.on('error', err => {
                reject(err);
            });

            req.on('timeout', timeoutHandler);

            if (options.timeout) {
                req.setTimeout(options.timeout);
            }

            if (options.data) {
                req.write(options.data);
            }

            req.end();

            token?.onCancellationRequested(() => {
                req.destroy();
                reject();
            });
        });
    }

    async resolveProxy(url: string): Promise<string | undefined> {
        return undefined;
    }
}<|MERGE_RESOLUTION|>--- conflicted
+++ resolved
@@ -98,11 +98,7 @@
                 path: endpoint.pathname + endpoint.search,
                 method: options.type || 'GET',
                 headers: options.headers,
-<<<<<<< HEAD
-                agent: options.agent as unknown as http.Agent,
-=======
                 agent: options.agent as https.Agent,
->>>>>>> 321db2c8
                 rejectUnauthorized: !!options.strictSSL
             };
 
