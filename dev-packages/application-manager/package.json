--- conflicted
+++ resolved
@@ -73,12 +73,7 @@
     }
   },
   "devDependencies": {
-<<<<<<< HEAD
-    "@theia/ext-scripts": "1.57.0"
-=======
-    "@theia/ext-scripts": "1.59.0",
-    "@types/node-abi": "*"
->>>>>>> 52a76263
+    "@theia/ext-scripts": "1.59.0"
   },
   "nyc": {
     "extends": "../../configs/nyc.json"
