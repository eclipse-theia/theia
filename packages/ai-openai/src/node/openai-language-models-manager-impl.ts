--- conflicted
+++ resolved
@@ -140,13 +140,9 @@
                         this.responseApiUtils,
                         modelDescription.developerMessageSettings,
                         modelDescription.maxRetries,
-<<<<<<< HEAD
                         modelDescription.useResponseApi ?? false,
-                        this.tokenUsageService
-=======
                         this.tokenUsageService,
                         proxyUrlProvider(modelDescription.url)
->>>>>>> 7f975762
                     )
                 ]);
             }
