--- conflicted
+++ resolved
@@ -36,11 +36,8 @@
 import { OPENAI_PROVIDER_ID } from '../common';
 import type { FinalRequestOptions } from 'openai/internal/request-options';
 import type { RunnerOptions } from 'openai/lib/AbstractChatCompletionRunner';
-<<<<<<< HEAD
 import { OpenAiResponseApiUtils, processSystemMessages } from './openai-response-api-utils';
-=======
 import * as undici from 'undici';
->>>>>>> 7f975762
 
 export class MistralFixedOpenAI extends OpenAI {
     protected override async prepareOptions(options: FinalRequestOptions): Promise<void> {
@@ -106,13 +103,9 @@
         public responseApiUtils: OpenAiResponseApiUtils,
         public developerMessageSettings: DeveloperMessageSettings = 'developer',
         public maxRetries: number = 3,
-<<<<<<< HEAD
         public useResponseApi: boolean = false,
-        protected readonly tokenUsageService?: TokenUsageService
-=======
         protected readonly tokenUsageService?: TokenUsageService,
         protected proxy?: string
->>>>>>> 7f975762
     ) { }
 
     protected getSettings(request: LanguageModelRequest): Record<string, unknown> {
