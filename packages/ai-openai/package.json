{
  "name": "@theia/ai-openai",
  "version": "1.65.0",
  "description": "Theia - OpenAI Integration",
  "dependencies": {
    "@theia/ai-core": "1.65.0",
    "@theia/core": "1.65.0",
    "@theia/filesystem": "1.65.0",
    "@theia/workspace": "1.65.0",
<<<<<<< HEAD
    "openai": "^6.1.0",
    "tslib": "^2.6.2"
=======
    "openai": "^6.3.0",
    "tslib": "^2.6.2",
    "undici": "^7.16.0"
>>>>>>> 7f975762
  },
  "publishConfig": {
    "access": "public"
  },
  "theiaExtensions": [
    {
      "frontend": "lib/browser/openai-frontend-module",
      "backend": "lib/node/openai-backend-module"
    }
  ],
  "keywords": [
    "theia-extension"
  ],
  "license": "EPL-2.0 OR GPL-2.0-only WITH Classpath-exception-2.0",
  "repository": {
    "type": "git",
    "url": "https://github.com/eclipse-theia/theia.git"
  },
  "bugs": {
    "url": "https://github.com/eclipse-theia/theia/issues"
  },
  "homepage": "https://github.com/eclipse-theia/theia",
  "files": [
    "lib",
    "src"
  ],
  "scripts": {
    "build": "theiaext build",
    "clean": "theiaext clean",
    "compile": "theiaext compile",
    "lint": "theiaext lint",
    "test": "theiaext test",
    "watch": "theiaext watch"
  },
  "devDependencies": {
    "@theia/ext-scripts": "1.65.0"
  },
  "nyc": {
    "extends": "../../configs/nyc.json"
  },
  "gitHead": "21358137e41342742707f660b8e222f940a27652"
}<|MERGE_RESOLUTION|>--- conflicted
+++ resolved
@@ -7,14 +7,9 @@
     "@theia/core": "1.65.0",
     "@theia/filesystem": "1.65.0",
     "@theia/workspace": "1.65.0",
-<<<<<<< HEAD
-    "openai": "^6.1.0",
-    "tslib": "^2.6.2"
-=======
     "openai": "^6.3.0",
     "tslib": "^2.6.2",
     "undici": "^7.16.0"
->>>>>>> 7f975762
   },
   "publishConfig": {
     "access": "public"
