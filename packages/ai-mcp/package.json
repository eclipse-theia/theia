{
  "name": "@theia/ai-mcp",
  "version": "1.60.0",
  "description": "Theia - MCP Integration",
  "dependencies": {
<<<<<<< HEAD
    "@modelcontextprotocol/sdk": "^1.0.1"
    "@theia/ai-core": "1.59.0",
    "@theia/core": "1.59.0"
=======
    "@modelcontextprotocol/sdk": "1.0.1",
    "@theia/ai-core": "1.60.0",
    "@theia/core": "1.60.0"
>>>>>>> fcb684aa
  },
  "publishConfig": {
    "access": "public"
  },
  "theiaExtensions": [
    {
      "frontend": "lib/browser/mcp-frontend-module",
      "backend": "lib/node/mcp-backend-module"
    }
  ],
  "keywords": [
    "theia-extension"
  ],
  "license": "EPL-2.0 OR GPL-2.0-only WITH Classpath-exception-2.0",
  "repository": {
    "type": "git",
    "url": "https://github.com/eclipse-theia/theia.git"
  },
  "bugs": {
    "url": "https://github.com/eclipse-theia/theia/issues"
  },
  "homepage": "https://github.com/eclipse-theia/theia",
  "files": [
    "lib",
    "src"
  ],
  "scripts": {
    "build": "theiaext build",
    "clean": "theiaext clean",
    "compile": "theiaext compile",
    "lint": "theiaext lint",
    "test": "theiaext test",
    "watch": "theiaext watch"
  },
  "devDependencies": {
    "@theia/ext-scripts": "1.60.0"
  },
  "nyc": {
    "extends": "../../configs/nyc.json"
  },
  "gitHead": "21358137e41342742707f660b8e222f940a27652"
}<|MERGE_RESOLUTION|>--- conflicted
+++ resolved
@@ -3,15 +3,9 @@
   "version": "1.60.0",
   "description": "Theia - MCP Integration",
   "dependencies": {
-<<<<<<< HEAD
-    "@modelcontextprotocol/sdk": "^1.0.1"
-    "@theia/ai-core": "1.59.0",
-    "@theia/core": "1.59.0"
-=======
-    "@modelcontextprotocol/sdk": "1.0.1",
+    "@modelcontextprotocol/sdk": "^1.0.1",
     "@theia/ai-core": "1.60.0",
     "@theia/core": "1.60.0"
->>>>>>> fcb684aa
   },
   "publishConfig": {
     "access": "public"
