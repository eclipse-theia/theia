--- conflicted
+++ resolved
@@ -14,63 +14,67 @@
 // SPDX-License-Identifier: EPL-2.0 OR GPL-2.0-only WITH Classpath-exception-2.0
 // *****************************************************************************
 
-<<<<<<< HEAD
 import type {Client} from '@modelcontextprotocol/sdk/client/index';
-=======
-import type { Client } from '@modelcontextprotocol/sdk/client/index';
-import { Event } from '@theia/core/lib/common/event';
+import {Event} from '@theia/core/lib/common/event';
 
 export const MCPFrontendService = Symbol('MCPFrontendService');
+
 export interface MCPFrontendService {
     startServer(serverName: string): Promise<void>;
+
     registerToolsForAllStartedServers(): Promise<void>;
+
     stopServer(serverName: string): Promise<void>;
+
     getStartedServers(): Promise<string[]>;
+
     getServerNames(): Promise<string[]>;
+
     getServerDescription(name: string): Promise<MCPServerDescription | undefined>;
+
     getTools(serverName: string): Promise<ReturnType<MCPServer['getTools']> | undefined>;
+
     getPromptTemplateId(serverName: string): string;
 }
 
 export const MCPFrontendNotificationService = Symbol('MCPFrontendNotificationService');
+
 export interface MCPFrontendNotificationService {
     readonly onDidUpdateMCPServers: Event<void>;
+
     didUpdateMCPServers(): void;
 }
->>>>>>> c8959a0b
 
 export interface MCPServer {
     callTool(toolName: string, arg_string: string): ReturnType<Client['callTool']>;
     getTools(): ReturnType<Client['listTools']>;
-<<<<<<< HEAD
-
     listResources(): ReturnType<Client['listResources']>;
 
     readResource(resourceId: string): ReturnType<Client['readResource']>;
-=======
+
     description: MCPServerDescription;
->>>>>>> c8959a0b
 }
 
 export interface MCPServerManager {
     callTool(serverName: string, toolName: string, arg_string: string): ReturnType<MCPServer['callTool']>;
     removeServer(name: string): void;
     addOrUpdateServer(description: MCPServerDescription): void;
+
     getTools(serverName: string): ReturnType<MCPServer['getTools']>;
     getServerNames(): Promise<string[]>;
+
     getServerDescription(name: string): Promise<MCPServerDescription | undefined>;
     startServer(serverName: string): Promise<void>;
     stopServer(serverName: string): Promise<void>;
-<<<<<<< HEAD
-    getStartedServers(): Promise<string[]>;
 
+    getRunningServers(): Promise<string[]>;
+
+    setClient(client: MCPFrontendNotificationService): void;
+
+    disconnectClient(client: MCPFrontendNotificationService): void;
     listResources(serverName: string): ReturnType<MCPServer['listResources']>;
 
     readResource(serverName: string, resourceId: string): ReturnType<MCPServer['readResource']>;
-=======
-    getRunningServers(): Promise<string[]>;
-    setClient(client: MCPFrontendNotificationService): void;
-    disconnectClient(client: MCPFrontendNotificationService): void;
 }
 
 export interface ToolInformation {
@@ -83,7 +87,6 @@
     Starting = 'Starting',
     Running = 'Running',
     Errored = 'Errored'
->>>>>>> c8959a0b
 }
 
 export interface MCPServerDescription {
