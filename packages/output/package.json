--- conflicted
+++ resolved
@@ -3,16 +3,10 @@
   "version": "1.23.0",
   "description": "Theia - Output Extension",
   "dependencies": {
-<<<<<<< HEAD
-    "@theia/core": "1.22.1",
-    "@theia/editor": "1.22.1",
-    "@theia/monaco": "1.22.1",
-    "@theia/monaco-editor-core": "alpha",
-=======
     "@theia/core": "1.23.0",
     "@theia/editor": "1.23.0",
     "@theia/monaco": "1.23.0",
->>>>>>> f0cdf69e
+    "@theia/monaco-editor-core": "alpha",
     "@types/p-queue": "^2.3.1",
     "p-queue": "^2.4.2"
   },
