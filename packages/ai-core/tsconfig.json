{
  "extends": "../../configs/base.tsconfig",
  "compilerOptions": {
    "composite": true,
    "rootDir": "src",
    "outDir": "lib"
  },
  "include": [
    "src"
  ],
  "references": [
    {
      "path": "../core"
    },
    {
      "path": "../editor"
    },
    {
      "path": "../filesystem"
    },
    {
<<<<<<< HEAD
      "path": "../monaco"
=======
      "path": "../output"
>>>>>>> 6e9691b6
    },
    {
      "path": "../workspace"
    }
  ]
}<|MERGE_RESOLUTION|>--- conflicted
+++ resolved
@@ -19,11 +19,10 @@
       "path": "../filesystem"
     },
     {
-<<<<<<< HEAD
       "path": "../monaco"
-=======
+    },
+    {
       "path": "../output"
->>>>>>> 6e9691b6
     },
     {
       "path": "../workspace"
