// *****************************************************************************
// Copyright (C) 2025 EclipseSource GmbH.
//
// This program and the accompanying materials are made available under the
// terms of the Eclipse Public License v. 2.0 which is available at
// http://www.eclipse.org/legal/epl-2.0.
//
// This Source Code may also be made available under the following Secondary
// Licenses when the conditions for such availability set forth in the Eclipse
// Public License v. 2.0 are satisfied: GNU General Public License, version 2
// with the GNU Classpath Exception which is available at
// https://www.gnu.org/software/classpath/license.html.
//
// SPDX-License-Identifier: EPL-2.0 OR GPL-2.0-only WITH Classpath-exception-2.0
// *****************************************************************************
import { CancellationToken, ILogger } from '@theia/core';
import {
    inject,
    injectable,
    postConstruct,
} from '@theia/core/shared/inversify';
import {
    OutputChannel,
    OutputChannelManager,
    OutputChannelSeverity,
} from '@theia/output/lib/browser/output-channel';
import {
    AISettingsService,
    DefaultLanguageModelRegistryImpl,
    isLanguageModelParsedResponse,
    isLanguageModelStreamResponse,
    isLanguageModelStreamResponseDelegate,
    isLanguageModelTextResponse,
    isModelMatching,
    isTextResponsePart,
    LanguageModel,
    LanguageModelDelegateClient,
    LanguageModelFrontendDelegate,
    LanguageModelMetaData,
    LanguageModelRegistryClient,
    LanguageModelRegistryFrontendDelegate,
    LanguageModelRequest,
    LanguageModelResponse,
    LanguageModelSelector,
    LanguageModelStreamResponsePart,
    ToolCallResult,
} from '../common';

@injectable()
export class LanguageModelDelegateClientImpl
    implements LanguageModelDelegateClient, LanguageModelRegistryClient {
    protected receiver: FrontendLanguageModelRegistryImpl;

    setReceiver(receiver: FrontendLanguageModelRegistryImpl): void {
        this.receiver = receiver;
    }

    send(id: string, token: LanguageModelStreamResponsePart | undefined): void {
        this.receiver.send(id, token);
    }

    toolCall(requestId: string, toolId: string, args_string: string): Promise<ToolCallResult> {
        return this.receiver.toolCall(requestId, toolId, args_string);
    }

    error(id: string, error: Error): void {
        this.receiver.error(id, error);
    }

    languageModelAdded(metadata: LanguageModelMetaData): void {
        this.receiver.languageModelAdded(metadata);
    }

    languageModelRemoved(id: string): void {
        this.receiver.languageModelRemoved(id);
    }
}

interface StreamState {
    id: string;
    tokens: (LanguageModelStreamResponsePart | undefined)[];
    resolve?: (_: unknown) => void;
    reject?: (_: unknown) => void;
}

@injectable()
export class FrontendLanguageModelRegistryImpl
    extends DefaultLanguageModelRegistryImpl {

    // called by backend
    languageModelAdded(metadata: LanguageModelMetaData): void {
        this.addLanguageModels([metadata]);
    }
    // called by backend
    languageModelRemoved(id: string): void {
        this.removeLanguageModels([id]);
    }
    @inject(LanguageModelRegistryFrontendDelegate)
    protected registryDelegate: LanguageModelRegistryFrontendDelegate;

    @inject(LanguageModelFrontendDelegate)
    protected providerDelegate: LanguageModelFrontendDelegate;

    @inject(LanguageModelDelegateClientImpl)
    protected client: LanguageModelDelegateClientImpl;

    @inject(ILogger)
    protected override logger: ILogger;

    @inject(OutputChannelManager)
    protected outputChannelManager: OutputChannelManager;

    @inject(AISettingsService)
    protected settingsService: AISettingsService;

    private static requestCounter: number = 0;

    override addLanguageModels(models: LanguageModelMetaData[] | LanguageModel[]): void {
        let modelAdded = false;
        for (const model of models) {
            if (this.languageModels.find(m => m.id === model.id)) {
                console.warn(`Tried to add an existing model ${model.id}`);
                continue;
            }
            if (LanguageModel.is(model)) {
                this.languageModels.push(
                    new Proxy(
                        model,
                        languageModelOutputHandler(
                            () => this.outputChannelManager.getChannel(
                                model.id
                            )
                        )
                    )
                );
                modelAdded = true;
            } else {
                this.languageModels.push(
                    new Proxy(
                        this.createFrontendLanguageModel(
                            model
                        ),
                        languageModelOutputHandler(
                            () => this.outputChannelManager.getChannel(
                                model.id
                            )
                        )
                    )
                );
                modelAdded = true;
            }
        }
        if (modelAdded) {
            this.changeEmitter.fire({ models: this.languageModels });
        }
    }

    @postConstruct()
    protected override init(): void {
        this.client.setReceiver(this);

        const contributions =
            this.languageModelContributions.getContributions();
        const promises = contributions.map(provider => provider());
        const backendDescriptions =
            this.registryDelegate.getLanguageModelDescriptions();

        Promise.allSettled([backendDescriptions, ...promises]).then(
            results => {
                const backendDescriptionsResult = results[0];
                if (backendDescriptionsResult.status === 'fulfilled') {
                    this.addLanguageModels(backendDescriptionsResult.value);
                } else {
                    this.logger.error(
                        'Failed to add language models contributed from the backend',
                        backendDescriptionsResult.reason
                    );
                }
                for (let i = 1; i < results.length; i++) {
                    // assert that index > 0 contains only language models
                    const languageModelResult = results[i] as
                        | PromiseRejectedResult
                        | PromiseFulfilledResult<LanguageModel[]>;
                    if (languageModelResult.status === 'fulfilled') {
                        this.addLanguageModels(languageModelResult.value);
                    } else {
                        this.logger.error(
                            'Failed to add some language models:',
                            languageModelResult.reason
                        );
                    }
                }
                this.markInitialized();
            }
        );
    }

    createFrontendLanguageModel(
        description: LanguageModelMetaData
    ): LanguageModel {
        return {
            ...description,
            request: async (request: LanguageModelRequest, cancellationToken?: CancellationToken) => {
                const requestId = `${FrontendLanguageModelRegistryImpl.requestCounter++}`;
                this.requests.set(requestId, request);
                cancellationToken?.onCancellationRequested(() => {
                    this.providerDelegate.cancel(requestId);
                });
                const response = await this.providerDelegate.request(
                    description.id,
                    request,
                    requestId,
                    cancellationToken
                );
                if (isLanguageModelTextResponse(response) || isLanguageModelParsedResponse(response)) {
                    return response;
                }
                if (isLanguageModelStreamResponseDelegate(response)) {
                    if (!this.streams.has(response.streamId)) {
                        const newStreamState = {
                            id: response.streamId,
                            tokens: [],
                        };
                        this.streams.set(response.streamId, newStreamState);
                    }
                    const streamState = this.streams.get(response.streamId)!;
                    return {
                        stream: this.getIterable(streamState),
                    };
                }
                this.logger.error(
                    `Received unknown response in frontend for request to language model ${description.id}. Trying to continue without touching the response.`,
                    response
                );
                return response;
            },
        };
    }

    protected streams = new Map<string, StreamState>();
    protected requests = new Map<string, LanguageModelRequest>();

    async *getIterable(
        state: StreamState
    ): AsyncIterable<LanguageModelStreamResponsePart> {
        let current = -1;
        while (true) {
            if (current < state.tokens.length - 1) {
                current++;
                const token = state.tokens[current];
                if (token === undefined) {
                    // message is finished
                    break;
                }
                if (token !== undefined) {
                    yield token;
                }
            } else {
                await new Promise((resolve, reject) => {
                    state.resolve = resolve;
                    state.reject = reject;
                });
            }
        }
        this.streams.delete(state.id);
    }

    // called by backend via the "delegate client" with new tokens
    send(id: string, token: LanguageModelStreamResponsePart | undefined): void {
        if (!this.streams.has(id)) {
            const newStreamState = {
                id,
                tokens: [],
            };
            this.streams.set(id, newStreamState);
        }
        const streamState = this.streams.get(id)!;
        streamState.tokens.push(token);
        if (streamState.resolve) {
            streamState.resolve(token);
        }
    }

    // called by backend once tool is invoked
<<<<<<< HEAD
    async toolCall(id: string, toolId: string, arg_string: string): Promise<unknown> {
=======
    toolCall(id: string, toolId: string, arg_string: string): Promise<ToolCallResult> {
>>>>>>> 1c181b4c
        if (!this.requests.has(id)) {
            return { error: true, message: `No request found for ID '${id}'. The request may have been cancelled or completed.` };
        }
        const request = this.requests.get(id)!;
        const tool = request.tools?.find(t => t.id === toolId);
        if (tool) {
            try {
                return await tool.handler(arg_string);
            } catch (error) {
                const errorMessage = error instanceof Error ? error.message : String(error);
                return { error: true, message: `Error executing tool '${toolId}': ${errorMessage}` };
            };
        }
        return { error: true, message: `Tool '${toolId}' not found in the available tools for this request.` };
    }

    // called by backend via the "delegate client" with the error to use for rejection
    error(id: string, error: Error): void {
        if (!this.streams.has(id)) {
            const newStreamState = {
                id,
                tokens: [],
            };
            this.streams.set(id, newStreamState);
        }
        const streamState = this.streams.get(id)!;
        streamState.reject?.(error);
    }

    override async selectLanguageModels(request: LanguageModelSelector): Promise<LanguageModel[]> {
        await this.initialized;
        const userSettings = (await this.settingsService.getAgentSettings(request.agent))?.languageModelRequirements?.find(req => req.purpose === request.purpose);
        if (userSettings?.identifier) {
            const model = await this.getLanguageModel(userSettings.identifier);
            if (model) {
                return [model];
            }
        }
        return this.languageModels.filter(model => isModelMatching(request, model));
    }

    override async selectLanguageModel(request: LanguageModelSelector): Promise<LanguageModel | undefined> {
        return (await this.selectLanguageModels(request))[0];
    }
}

const formatJsonWithIndentation = (obj: unknown): string[] => {
    // eslint-disable-next-line no-null/no-null
    const jsonString = JSON.stringify(obj, null, 2);
    const lines = jsonString.split('\n');
    const formattedLines: string[] = [];

    lines.forEach(line => {
        const subLines = line.split('\\n');
        const index = indexOfValue(subLines[0]) + 1;
        formattedLines.push(subLines[0]);
        const prefix = index > 0 ? ' '.repeat(index) : '';
        if (index !== -1) {
            for (let i = 1; i < subLines.length; i++) {
                formattedLines.push(prefix + subLines[i]);
            }
        }
    });

    return formattedLines;
};

const indexOfValue = (jsonLine: string): number => {
    const pattern = /"([^"]+)"\s*:\s*/g;
    const match = pattern.exec(jsonLine);
    return match ? match.index + match[0].length : -1;
};

const languageModelOutputHandler = (
    outputChannelGetter: () => OutputChannel
): ProxyHandler<LanguageModel> => ({
    get<K extends keyof LanguageModel>(
        target: LanguageModel,
        prop: K,
    ): LanguageModel[K] | LanguageModel['request'] {
        const original = target[prop];
        if (prop === 'request' && typeof original === 'function') {
            return async function (
                ...args: Parameters<LanguageModel['request']>
            ): Promise<LanguageModelResponse> {
                const outputChannel = outputChannelGetter();
                outputChannel.appendLine(
                    'Sending request:'
                );
                const formattedRequest = formatJsonWithIndentation(args[0]);
                outputChannel.append(formattedRequest.join('\n'));
                if (args[1]) {
                    args[1] = new Proxy(args[1], {
                        get<CK extends keyof CancellationToken>(
                            cTarget: CancellationToken,
                            cProp: CK
                        ): CancellationToken[CK] | CancellationToken['onCancellationRequested'] {
                            if (cProp === 'onCancellationRequested') {
                                return (...cargs: Parameters<CancellationToken['onCancellationRequested']>) => cTarget.onCancellationRequested(() => {
                                    outputChannel.appendLine('\nCancel requested', OutputChannelSeverity.Warning);
                                    cargs[0]();
                                }, cargs[1], cargs[2]);
                            }
                            return cTarget[cProp];
                        }
                    });
                }
                try {
                    const result = await original.apply(target, args);
                    if (isLanguageModelStreamResponse(result)) {
                        outputChannel.appendLine('Received a response stream');
                        const stream = result.stream;
                        const loggedStream = {
                            async *[Symbol.asyncIterator](): AsyncIterator<LanguageModelStreamResponsePart> {
                                for await (const part of stream) {
                                    outputChannel.append((isTextResponsePart(part) && part.content) || '');
                                    yield part;
                                }
                                outputChannel.append('\n');
                                outputChannel.appendLine('End of stream');
                            },
                        };
                        return {
                            ...result,
                            stream: loggedStream,
                        };
                    } else {
                        outputChannel.appendLine('Received a response');
                        outputChannel.appendLine(JSON.stringify(result));
                        return result;
                    }
                } catch (err) {
                    outputChannel.appendLine('An error occurred');
                    if (err instanceof Error) {
                        outputChannel.appendLine(
                            err.message,
                            OutputChannelSeverity.Error
                        );
                    }
                    throw err;
                }
            };
        }
        return original;
    },
});<|MERGE_RESOLUTION|>--- conflicted
+++ resolved
@@ -282,11 +282,7 @@
     }
 
     // called by backend once tool is invoked
-<<<<<<< HEAD
-    async toolCall(id: string, toolId: string, arg_string: string): Promise<unknown> {
-=======
-    toolCall(id: string, toolId: string, arg_string: string): Promise<ToolCallResult> {
->>>>>>> 1c181b4c
+    async toolCall(id: string, toolId: string, arg_string: string): Promise<ToolCallResult> {
         if (!this.requests.has(id)) {
             return { error: true, message: `No request found for ID '${id}'. The request may have been cancelled or completed.` };
         }
