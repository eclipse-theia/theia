{
  "name": "@theia/ai-core",
  "version": "1.49.0",
  "description": "Theia - AI Core",
  "dependencies": {
    "@theia/core": "1.49.0",
    "@theia/editor": "1.49.0",
    "@theia/filesystem": "1.49.0",
<<<<<<< HEAD
    "@theia/monaco": "1.49.0",
    "@theia/monaco-editor-core": "1.83.101",
=======
    "@theia/output": "1.49.0",
>>>>>>> 6e9691b6
    "@theia/workspace": "1.49.0",
    "minimatch": "^5.1.0",
    "tslib": "^2.6.2"
  },
  "main": "lib/common",
  "publishConfig": {
    "access": "public"
  },
  "theiaExtensions": [
    {
      "frontend": "lib/browser/ai-core-frontend-module",
      "backend": "lib/node/ai-core-backend-module"
    }
  ],
  "keywords": [
    "theia-extension"
  ],
  "license": "EPL-2.0 OR GPL-2.0-only WITH Classpath-exception-2.0",
  "repository": {
    "type": "git",
    "url": "https://github.com/eclipse-theia/theia.git"
  },
  "bugs": {
    "url": "https://github.com/eclipse-theia/theia/issues"
  },
  "homepage": "https://github.com/eclipse-theia/theia",
  "files": [
    "data",
    "lib",
    "src"
  ],
  "scripts": {
    "build": "theiaext build",
    "clean": "theiaext clean",
    "compile": "theiaext compile",
    "lint": "theiaext lint",
    "test": "theiaext test",
    "watch": "theiaext watch"
  },
  "devDependencies": {
    "@theia/ext-scripts": "1.49.0"
  },
  "nyc": {
    "extends": "../../configs/nyc.json"
  }
}<|MERGE_RESOLUTION|>--- conflicted
+++ resolved
@@ -6,12 +6,9 @@
     "@theia/core": "1.49.0",
     "@theia/editor": "1.49.0",
     "@theia/filesystem": "1.49.0",
-<<<<<<< HEAD
     "@theia/monaco": "1.49.0",
     "@theia/monaco-editor-core": "1.83.101",
-=======
     "@theia/output": "1.49.0",
->>>>>>> 6e9691b6
     "@theia/workspace": "1.49.0",
     "minimatch": "^5.1.0",
     "tslib": "^2.6.2"
