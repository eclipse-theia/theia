--- conflicted
+++ resolved
@@ -60,11 +60,8 @@
     MarkdownChatResponseContentImpl,
     MutableChatRequestModel,
     ThinkingChatResponseContentImpl,
-<<<<<<< HEAD
     ToolCallChatResponseContentImpl,
-=======
     ErrorChatResponseContent,
->>>>>>> 5fb7b30e
 } from './chat-model';
 import { ChatToolRequest, ChatToolRequestService } from './chat-tool-request-service';
 import { parseContents } from './parse-contents';
