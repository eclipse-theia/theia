// *****************************************************************************
// Copyright (C) 2024 EclipseSource GmbH.
//
// This program and the accompanying materials are made available under the
// terms of the Eclipse Public License v. 2.0 which is available at
// http://www.eclipse.org/legal/epl-2.0.
//
// This Source Code may also be made available under the following Secondary
// Licenses when the conditions for such availability set forth in the Eclipse
// Public License v. 2.0 are satisfied: GNU General Public License, version 2
// with the GNU Classpath Exception which is available at
// https://www.gnu.org/software/classpath/license.html.
//
// SPDX-License-Identifier: EPL-2.0 OR GPL-2.0-only WITH Classpath-exception-2.0
// *****************************************************************************

import { Agent, AgentService, AIVariableContribution } from '@theia/ai-core/lib/common';
import { bindContributionProvider, ResourceResolver } from '@theia/core';
import { FrontendApplicationContribution, PreferenceContribution } from '@theia/core/lib/browser';
import { ContainerModule } from '@theia/core/shared/inversify';
import {
    ChatAgent,
    ChatAgentService,
    ChatAgentServiceImpl,
    ChatRequestParser,
    ChatRequestParserImpl,
    ChatService,
<<<<<<< HEAD
    DefaultChatAgentId,
    PinChatAgent
=======
>>>>>>> 9944d0e4
} from '../common';
import { ChatAgentsVariableContribution } from '../common/chat-agents-variable-contribution';
import { CustomChatAgent } from '../common/custom-chat-agent';
import { DefaultResponseContentFactory, DefaultResponseContentMatcherProvider, ResponseContentMatcherProvider } from '../common/response-content-matcher';
import { aiChatPreferences } from './ai-chat-preferences';
import { ChangeSetElementArgs, ChangeSetFileElement, ChangeSetFileElementFactory } from './change-set-file-element';
import { AICustomAgentsFrontendApplicationContribution } from './custom-agent-frontend-application-contribution';
import { FrontendChatServiceImpl } from './frontend-chat-service';
import { CustomAgentFactory } from './custom-agent-factory';
import { ChatToolRequestService } from '../common/chat-tool-request-service';
import { ChangeSetFileResourceResolver } from './change-set-file-resource';
import { ChangeSetFileService } from './change-set-file-service';

export default new ContainerModule(bind => {
    bindContributionProvider(bind, Agent);
    bindContributionProvider(bind, ChatAgent);

    bind(ChatToolRequestService).toSelf().inSingletonScope();

    bind(ChatAgentServiceImpl).toSelf().inSingletonScope();
    bind(ChatAgentService).toService(ChatAgentServiceImpl);
<<<<<<< HEAD
    bind(DefaultChatAgentId).toConstantValue({ id: OrchestratorChatAgentId });
    bind(PinChatAgent).toConstantValue(true);
=======
>>>>>>> 9944d0e4

    bindContributionProvider(bind, ResponseContentMatcherProvider);
    bind(DefaultResponseContentMatcherProvider).toSelf().inSingletonScope();
    bind(ResponseContentMatcherProvider).toService(DefaultResponseContentMatcherProvider);
    bind(DefaultResponseContentFactory).toSelf().inSingletonScope();

    bind(AIVariableContribution).to(ChatAgentsVariableContribution).inSingletonScope();

    bind(ChatRequestParserImpl).toSelf().inSingletonScope();
    bind(ChatRequestParser).toService(ChatRequestParserImpl);

    bind(FrontendChatServiceImpl).toSelf().inSingletonScope();
    bind(ChatService).toService(FrontendChatServiceImpl);

    bind(PreferenceContribution).toConstantValue({ schema: aiChatPreferences });

    bind(CustomChatAgent).toSelf();
    bind(CustomAgentFactory).toFactory<CustomChatAgent, [string, string, string, string, string]>(
        ctx => (id: string, name: string, description: string, prompt: string, defaultLLM: string) => {
            const agent = ctx.container.get<CustomChatAgent>(CustomChatAgent);
            agent.id = id;
            agent.name = name;
            agent.description = description;
            agent.prompt = prompt;
            agent.languageModelRequirements = [{
                purpose: 'chat',
                identifier: defaultLLM,
            }];
            ctx.container.get<ChatAgentService>(ChatAgentService).registerChatAgent(agent);
            ctx.container.get<AgentService>(AgentService).registerAgent(agent);
            return agent;
        });
    bind(FrontendApplicationContribution).to(AICustomAgentsFrontendApplicationContribution).inSingletonScope();

    bind(ChangeSetFileService).toSelf().inSingletonScope();
    bind(ChangeSetFileElementFactory).toFactory(ctx => (args: ChangeSetElementArgs) => {
        const container = ctx.container.createChild();
        container.bind(ChangeSetElementArgs).toConstantValue(args);
        container.bind(ChangeSetFileElement).toSelf().inSingletonScope();
        return container.get(ChangeSetFileElement);
    });
    bind(ChangeSetFileResourceResolver).toSelf().inSingletonScope();
    bind(ResourceResolver).toService(ChangeSetFileResourceResolver);
});<|MERGE_RESOLUTION|>--- conflicted
+++ resolved
@@ -25,11 +25,8 @@
     ChatRequestParser,
     ChatRequestParserImpl,
     ChatService,
-<<<<<<< HEAD
     DefaultChatAgentId,
     PinChatAgent
-=======
->>>>>>> 9944d0e4
 } from '../common';
 import { ChatAgentsVariableContribution } from '../common/chat-agents-variable-contribution';
 import { CustomChatAgent } from '../common/custom-chat-agent';
@@ -51,11 +48,8 @@
 
     bind(ChatAgentServiceImpl).toSelf().inSingletonScope();
     bind(ChatAgentService).toService(ChatAgentServiceImpl);
-<<<<<<< HEAD
     bind(DefaultChatAgentId).toConstantValue({ id: OrchestratorChatAgentId });
     bind(PinChatAgent).toConstantValue(true);
-=======
->>>>>>> 9944d0e4
 
     bindContributionProvider(bind, ResponseContentMatcherProvider);
     bind(DefaultResponseContentMatcherProvider).toSelf().inSingletonScope();
