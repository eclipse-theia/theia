--- conflicted
+++ resolved
@@ -76,13 +76,7 @@
 
     async onActiveBuildConfigChanged(config: CppBuildConfiguration | undefined) {
         const interfaceParams: DidChangeConfigurationParams = {
-<<<<<<< HEAD
-            settings: {
-                compilationDatabasePath: config ? config.directory : '',
-            },
-=======
             settings: this.createClangdConfigurationParams(config)
->>>>>>> 9094ae0d
         };
 
         const languageClient = await this.languageClient;
