--- conflicted
+++ resolved
@@ -76,13 +76,7 @@
 
     async onActiveBuildConfigChanged(config: CppBuildConfiguration | undefined) {
         const interfaceParams: DidChangeConfigurationParams = {
-<<<<<<< HEAD
             settings: this.createClangdConfigurationParams(config)
-=======
-            settings: {
-                compilationDatabasePath: config ? config.directory : "",
-            },
->>>>>>> c5554c8a
         };
 
         const languageClient = await this.languageClient;
