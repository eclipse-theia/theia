// *****************************************************************************
// Copyright (C) 2018 Ericsson and others.
//
// This program and the accompanying materials are made available under the
// terms of the Eclipse Public License v. 2.0 which is available at
// http://www.eclipse.org/legal/epl-2.0.
//
// This Source Code may also be made available under the following Secondary
// Licenses when the conditions for such availability set forth in the Eclipse
// Public License v. 2.0 are satisfied: GNU General Public License, version 2
// with the GNU Classpath Exception which is available at
// https://www.gnu.org/software/classpath/license.html.
//
// SPDX-License-Identifier: EPL-2.0 OR GPL-2.0 WITH Classpath-exception-2.0
// *****************************************************************************

import * as React from '@theia/core/shared/react';
import URI from '@theia/core/lib/common/uri';
import { injectable, inject, postConstruct } from '@theia/core/shared/inversify';
import { Message, ReactWidget } from '@theia/core/lib/browser';
import { CommandRegistry, isOSX, environment, Path } from '@theia/core/lib/common';
import { WorkspaceCommands, WorkspaceService } from '@theia/workspace/lib/browser';
import { KeymapsCommands } from '@theia/keymaps/lib/browser';
import { CommonCommands, LabelProvider, Key, KeyCode, codicon } from '@theia/core/lib/browser';
import { ApplicationInfo, ApplicationServer } from '@theia/core/lib/common/application-protocol';
import { FrontendApplicationConfigProvider } from '@theia/core/lib/browser/frontend-application-config-provider';
import { EnvVariablesServer } from '@theia/core/lib/common/env-variables';
import { WindowService } from '@theia/core/lib/browser/window/window-service';
import { nls } from '@theia/core/lib/common/nls';

/**
 * Default implementation of the `GettingStartedWidget`.
 * The widget is displayed when there are currently no workspaces present.
 * Some of the features displayed include:
 * - `open` commands.
 * - `recently used workspaces`.
 * - `settings` commands.
 * - `help` commands.
 * - helpful links.
 */
@injectable()
export class GettingStartedWidget extends ReactWidget {

    /**
     * The widget `id`.
     */
    static readonly ID = 'getting.started.widget';
    /**
     * The widget `label` which is used for display purposes.
     */
    static readonly LABEL = nls.localizeByDefault('Getting Started');

    /**
     * The `ApplicationInfo` for the application if available.
     * Used in order to obtain the version number of the application.
     */
    protected applicationInfo: ApplicationInfo | undefined;
    /**
     * The application name which is used for display purposes.
     */
    protected applicationName = FrontendApplicationConfigProvider.get().applicationName;

    protected home: string | undefined;

    /**
     * The recently used workspaces limit.
     * Used in order to limit the number of recently used workspaces to display.
     */
    protected recentLimit = 5;
    /**
     * The list of recently used workspaces.
     */
    protected recentWorkspaces: string[] = [];

    /**
     * Collection of useful links to display for end users.
     */
    protected readonly documentationUrl = 'https://www.theia-ide.org/docs/';
    protected readonly compatibilityUrl = 'https://eclipse-theia.github.io/vscode-theia-comparator/status.html';
    protected readonly extensionUrl = 'https://www.theia-ide.org/docs/authoring_extensions';
    protected readonly pluginUrl = 'https://www.theia-ide.org/docs/authoring_plugins';

    @inject(ApplicationServer)
    protected readonly appServer: ApplicationServer;

    @inject(CommandRegistry)
    protected readonly commandRegistry: CommandRegistry;

    @inject(EnvVariablesServer)
    protected readonly environments: EnvVariablesServer;

    @inject(LabelProvider)
    protected readonly labelProvider: LabelProvider;

    @inject(WindowService)
    protected readonly windowService: WindowService;

    @inject(WorkspaceService)
    protected readonly workspaceService: WorkspaceService;

    @postConstruct()
    protected async init(): Promise<void> {
        this.id = GettingStartedWidget.ID;
        this.title.label = GettingStartedWidget.LABEL;
        this.title.caption = GettingStartedWidget.LABEL;
        this.title.closable = true;

        this.applicationInfo = await this.appServer.getApplicationInfo();
        this.recentWorkspaces = await this.workspaceService.recentWorkspaces();
        this.home = new URI(await this.environments.getHomeDirUri()).path.toString();
        this.update();
    }

    protected override onActivateRequest(msg: Message): void {
        super.onActivateRequest(msg);
<<<<<<< HEAD
        const elArr = document.getElementsByClassName('gs-action-container');
        if (elArr && elArr.length > 0) {
            (elArr[0] as HTMLElement).focus();
=======
        const htmlElement = document.getElementById('getting.started.widget');
        if (htmlElement) {
            htmlElement?.focus();
>>>>>>> 83fa8792
        }
    }

    /**
     * Render the content of the widget.
     */
    protected render(): React.ReactNode {
        return <div className='gs-container'>
            {this.renderHeader()}
            <hr className='gs-hr' />
            <div className='flex-grid'>
                <div className='col'>
                    {this.renderOpen()}
                </div>
            </div>
            <div className='flex-grid'>
                <div className='col'>
                    {this.renderRecentWorkspaces()}
                </div>
            </div>
            <div className='flex-grid'>
                <div className='col'>
                    {this.renderSettings()}
                </div>
            </div>
            <div className='flex-grid'>
                <div className='col'>
                    {this.renderHelp()}
                </div>
            </div>
            <div className='flex-grid'>
                <div className='col'>
                    {this.renderVersion()}
                </div>
            </div>
        </div>;
    }

    /**
     * Render the widget header.
     * Renders the title `{applicationName} Getting Started`.
     */
    protected renderHeader(): React.ReactNode {
        return <div className='gs-header'>
            <h1>{this.applicationName}<span className='gs-sub-header'>{' ' + GettingStartedWidget.LABEL}</span></h1>
        </div>;
    }

    /**
     * Render the `open` section.
     * Displays a collection of `open` commands.
     */
    protected renderOpen(): React.ReactNode {
        const requireSingleOpen = isOSX || !environment.electron.is();

        const open = requireSingleOpen && <div className='gs-action-container'>
            <a
                role={'button'}
                tabIndex={0}
                onClick={this.doOpen}
                onKeyDown={this.doOpenEnter}>
                {nls.localizeByDefault('Open')}
            </a>
        </div>;

        const openFile = !requireSingleOpen && <div className='gs-action-container'>
            <a
                role={'button'}
                tabIndex={0}
                onClick={this.doOpenFile}
                onKeyDown={this.doOpenFileEnter}>
                {nls.localizeByDefault('Open File')}
            </a>
        </div>;

        const openFolder = !requireSingleOpen && <div className='gs-action-container'>
            <a
                role={'button'}
                tabIndex={0}
                onClick={this.doOpenFolder}
                onKeyDown={this.doOpenFolderEnter}>
                {nls.localizeByDefault('Open Folder')}
            </a>
        </div>;

        const openWorkspace = (
            <a
                role={'button'}
                tabIndex={0}
                onClick={this.doOpenWorkspace}
                onKeyDown={this.doOpenWorkspaceEnter}>
                {nls.localizeByDefault('Open Workspace')}
            </a>
        );

        return <div className='gs-section'>
            <h3 className='gs-section-header'><i className={codicon('folder-opened')}></i>{nls.localizeByDefault('Open')}</h3>
            {open}
            {openFile}
            {openFolder}
            {openWorkspace}
        </div>;
    }

    /**
     * Render the recently used workspaces section.
     */
    protected renderRecentWorkspaces(): React.ReactNode {
        const items = this.recentWorkspaces;
        const paths = this.buildPaths(items);
        const content = paths.slice(0, this.recentLimit).map((item, index) =>
            <div className='gs-action-container' key={index}>
                <a
                    role={'button'}
                    tabIndex={0}
                    onClick={() => this.open(new URI(items[index]))}
                    onKeyDown={(e: React.KeyboardEvent) => this.openEnter(e, new URI(items[index]))}>
                    {new URI(items[index]).path.base}
                </a>
                <span className='gs-action-details'>
                    {item}
                </span>
            </div>
        );
        // If the recently used workspaces list exceeds the limit, display `More...` which triggers the recently used workspaces quick-open menu upon selection.
        const more = paths.length > this.recentLimit && <div className='gs-action-container'>
            <a
                role={'button'}
                tabIndex={0}
                onClick={this.doOpenRecentWorkspace}
                onKeyDown={this.doOpenRecentWorkspaceEnter}>
                {nls.localizeByDefault('More...')}
            </a>
        </div>;
        return <div className='gs-section'>
            <h3 className='gs-section-header'>
                <i className={codicon('history')}></i>{nls.localizeByDefault('Recent')}
            </h3>
            {items.length > 0 ? content : <p className='gs-no-recent'>{nls.localizeByDefault('No recent folders')}</p>}
            {more}
        </div>;
    }

    /**
     * Render the settings section.
     * Generally used to display useful links.
     */
    protected renderSettings(): React.ReactNode {
        return <div className='gs-section'>
            <h3 className='gs-section-header'>
                <i className={codicon('settings-gear')}></i>
                {nls.localizeByDefault('Settings')}
            </h3>
            <div className='gs-action-container'>
                <a
                    role={'button'}
                    tabIndex={0}
                    onClick={this.doOpenPreferences}
                    onKeyDown={this.doOpenPreferencesEnter}>
                    {nls.localizeByDefault('Open Settings')}
                </a>
            </div>
            <div className='gs-action-container'>
                <a
                    role={'button'}
                    tabIndex={0}
                    onClick={this.doOpenKeyboardShortcuts}
                    onKeyDown={this.doOpenKeyboardShortcutsEnter}>
                    {nls.localizeByDefault('Open Keyboard Shortcuts')}
                </a>
            </div>
        </div>;
    }

    /**
     * Render the help section.
     */
    protected renderHelp(): React.ReactNode {
        return <div className='gs-section'>
            <h3 className='gs-section-header'>
                <i className={codicon('question')}></i>
                {nls.localizeByDefault('Help')}
            </h3>
            <div className='gs-action-container'>
                <a
                    role={'button'}
                    tabIndex={0}
                    onClick={() => this.doOpenExternalLink(this.documentationUrl)}
                    onKeyDown={(e: React.KeyboardEvent) => this.doOpenExternalLinkEnter(e, this.documentationUrl)}>
                    {nls.localizeByDefault('Documentation')}
                </a>
            </div>
            <div className='gs-action-container'>
                <a
                    role={'button'}
                    tabIndex={0}
                    onClick={() => this.doOpenExternalLink(this.compatibilityUrl)}
                    onKeyDown={(e: React.KeyboardEvent) => this.doOpenExternalLinkEnter(e, this.compatibilityUrl)}>
                    {nls.localize('theia/getting-started/apiComparator', '{0} API Compatibility', 'VS Code')}
                </a>
            </div>
            <div className='gs-action-container'>
                <a
                    role={'button'}
                    tabIndex={0}
                    onClick={() => this.doOpenExternalLink(this.extensionUrl)}
                    onKeyDown={(e: React.KeyboardEvent) => this.doOpenExternalLinkEnter(e, this.extensionUrl)}>
                    {nls.localize('theia/getting-started/newExtension', 'Building a New Extension')}
                </a>
            </div>
            <div className='gs-action-container'>
                <a
                    role={'button'}
                    tabIndex={0}
                    onClick={() => this.doOpenExternalLink(this.pluginUrl)}
                    onKeyDown={(e: React.KeyboardEvent) => this.doOpenExternalLinkEnter(e, this.pluginUrl)}>
                    {nls.localize('theia/getting-started/newPlugin', 'Building a New Plugin')}
                </a>
            </div>
        </div>;
    }

    /**
     * Render the version section.
     */
    protected renderVersion(): React.ReactNode {
        return <div className='gs-section'>
            <div className='gs-action-container'>
                <p className='gs-sub-header' >
                    {this.applicationInfo ? nls.localizeByDefault('Version: {0}', this.applicationInfo.version) : ''}
                </p>
            </div>
        </div>;
    }

    /**
     * Build the list of workspace paths.
     * @param workspaces {string[]} the list of workspaces.
     * @returns {string[]} the list of workspace paths.
     */
    protected buildPaths(workspaces: string[]): string[] {
        const paths: string[] = [];
        workspaces.forEach(workspace => {
            const uri = new URI(workspace);
            const pathLabel = this.labelProvider.getLongName(uri);
            const path = this.home ? Path.tildify(pathLabel, this.home) : pathLabel;
            paths.push(path);
        });
        return paths;
    }

    /**
     * Trigger the open command.
     */
    protected doOpen = () => this.commandRegistry.executeCommand(WorkspaceCommands.OPEN.id);
    protected doOpenEnter = (e: React.KeyboardEvent) => {
        if (this.isEnterKey(e)) {
            this.doOpen();
        }
    };

    /**
     * Trigger the open file command.
     */
    protected doOpenFile = () => this.commandRegistry.executeCommand(WorkspaceCommands.OPEN_FILE.id);
    protected doOpenFileEnter = (e: React.KeyboardEvent) => {
        if (this.isEnterKey(e)) {
            this.doOpenFile();
        }
    };

    /**
     * Trigger the open folder command.
     */
    protected doOpenFolder = () => this.commandRegistry.executeCommand(WorkspaceCommands.OPEN_FOLDER.id);
    protected doOpenFolderEnter = (e: React.KeyboardEvent) => {
        if (this.isEnterKey(e)) {
            this.doOpenFolder();
        }
    };

    /**
     * Trigger the open workspace command.
     */
    protected doOpenWorkspace = () => this.commandRegistry.executeCommand(WorkspaceCommands.OPEN_WORKSPACE.id);
    protected doOpenWorkspaceEnter = (e: React.KeyboardEvent) => {
        if (this.isEnterKey(e)) {
            this.doOpenWorkspace();
        }
    };

    /**
     * Trigger the open recent workspace command.
     */
    protected doOpenRecentWorkspace = () => this.commandRegistry.executeCommand(WorkspaceCommands.OPEN_RECENT_WORKSPACE.id);
    protected doOpenRecentWorkspaceEnter = (e: React.KeyboardEvent) => {
        if (this.isEnterKey(e)) {
            this.doOpenRecentWorkspace();
        }
    };

    /**
     * Trigger the open preferences command.
     * Used to open the preferences widget.
     */
    protected doOpenPreferences = () => this.commandRegistry.executeCommand(CommonCommands.OPEN_PREFERENCES.id);
    protected doOpenPreferencesEnter = (e: React.KeyboardEvent) => {
        if (this.isEnterKey(e)) {
            this.doOpenPreferences();
        }
    };

    /**
     * Trigger the open keyboard shortcuts command.
     * Used to open the keyboard shortcuts widget.
     */
    protected doOpenKeyboardShortcuts = () => this.commandRegistry.executeCommand(KeymapsCommands.OPEN_KEYMAPS.id);
    protected doOpenKeyboardShortcutsEnter = (e: React.KeyboardEvent) => {
        if (this.isEnterKey(e)) {
            this.doOpenKeyboardShortcuts();
        }
    };

    /**
     * Open a workspace given its uri.
     * @param uri {URI} the workspace uri.
     */
    protected open = (uri: URI) => this.workspaceService.open(uri);
    protected openEnter = (e: React.KeyboardEvent, uri: URI) => {
        if (this.isEnterKey(e)) {
            this.open(uri);
        }
    };

    /**
     * Open a link in an external window.
     * @param url the link.
     */
    protected doOpenExternalLink = (url: string) => this.windowService.openNewWindow(url, { external: true });
    protected doOpenExternalLinkEnter = (e: React.KeyboardEvent, url: string) => {
        if (this.isEnterKey(e)) {
            this.doOpenExternalLink(url);
        }
    };

    protected isEnterKey(e: React.KeyboardEvent): boolean {
        return Key.ENTER.keyCode === KeyCode.createKeyCode(e.nativeEvent).key?.keyCode;
    }
}<|MERGE_RESOLUTION|>--- conflicted
+++ resolved
@@ -17,11 +17,10 @@
 import * as React from '@theia/core/shared/react';
 import URI from '@theia/core/lib/common/uri';
 import { injectable, inject, postConstruct } from '@theia/core/shared/inversify';
-import { Message, ReactWidget } from '@theia/core/lib/browser';
 import { CommandRegistry, isOSX, environment, Path } from '@theia/core/lib/common';
 import { WorkspaceCommands, WorkspaceService } from '@theia/workspace/lib/browser';
 import { KeymapsCommands } from '@theia/keymaps/lib/browser';
-import { CommonCommands, LabelProvider, Key, KeyCode, codicon } from '@theia/core/lib/browser';
+import { Message, ReactWidget, CommonCommands, LabelProvider, Key, KeyCode, codicon } from '@theia/core/lib/browser';
 import { ApplicationInfo, ApplicationServer } from '@theia/core/lib/common/application-protocol';
 import { FrontendApplicationConfigProvider } from '@theia/core/lib/browser/frontend-application-config-provider';
 import { EnvVariablesServer } from '@theia/core/lib/common/env-variables';
@@ -113,15 +112,9 @@
 
     protected override onActivateRequest(msg: Message): void {
         super.onActivateRequest(msg);
-<<<<<<< HEAD
-        const elArr = document.getElementsByClassName('gs-action-container');
+        const elArr = this.node.getElementsByTagName('a');
         if (elArr && elArr.length > 0) {
             (elArr[0] as HTMLElement).focus();
-=======
-        const htmlElement = document.getElementById('getting.started.widget');
-        if (htmlElement) {
-            htmlElement?.focus();
->>>>>>> 83fa8792
         }
     }
 
