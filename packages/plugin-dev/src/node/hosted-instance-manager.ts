--- conflicted
+++ resolved
@@ -282,13 +282,7 @@
                 const line = data.toString();
                 const match = THEIA_INSTANCE_REGEX.exec(line);
                 if (match) {
-<<<<<<< HEAD
-                    if (this.hostedInstanceProcess.stdout) {
-                        this.hostedInstanceProcess.stdout.removeListener('data', outputListener);
-                    }
-=======
                     this.hostedInstanceProcess.stdout!.removeListener('data', outputListener);
->>>>>>> c4f324ad
                     started = true;
                     resolve(new URI(match[1]));
                 }
@@ -298,22 +292,6 @@
 
             this.hostedInstanceProcess.on('error', () => { this.isPluginRunning = false; });
             this.hostedInstanceProcess.on('exit', () => { this.isPluginRunning = false; });
-<<<<<<< HEAD
-
-            if (this.hostedInstanceProcess.stdout) {
-                this.hostedInstanceProcess.stdout.addListener('data', outputListener);
-
-                this.hostedInstanceProcess.stdout.addListener('data', data => {
-                    this.hostedPluginSupport.sendLog({ data: data.toString(), type: LogType.Info });
-                });
-            }
-
-            if (this.hostedInstanceProcess.stderr) {
-                this.hostedInstanceProcess.stderr.addListener('data', data => {
-                    this.hostedPluginSupport.sendLog({ data: data.toString(), type: LogType.Error });
-                });
-            }
-=======
             this.hostedInstanceProcess.stdout!.addListener('data', outputListener);
 
             this.hostedInstanceProcess.stdout!.addListener('data', data => {
@@ -322,7 +300,6 @@
             this.hostedInstanceProcess.stderr!.addListener('data', data => {
                 this.hostedPluginSupport.sendLog({ data: data.toString(), type: LogType.Error });
             });
->>>>>>> c4f324ad
 
             setTimeout(() => {
                 if (!started) {
