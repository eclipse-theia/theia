// *****************************************************************************
// Copyright (C) 2018 TypeFox and others.
//
// This program and the accompanying materials are made available under the
// terms of the Eclipse Public License v. 2.0 which is available at
// http://www.eclipse.org/legal/epl-2.0.
//
// This Source Code may also be made available under the following Secondary
// Licenses when the conditions for such availability set forth in the Eclipse
// Public License v. 2.0 are satisfied: GNU General Public License, version 2
// with the GNU Classpath Exception which is available at
// https://www.gnu.org/software/classpath/license.html.
//
// SPDX-License-Identifier: EPL-2.0 OR GPL-2.0-only WITH Classpath-exception-2.0
// *****************************************************************************

import { injectable, inject, unmanaged } from '@theia/core/shared/inversify';
import { ElementExt } from '@theia/core/shared/@lumino/domutils';
import URI from '@theia/core/lib/common/uri';
import { ContextKeyService } from '@theia/core/lib/browser/context-key-service';
import { DisposableCollection, Disposable, Emitter, Event, nullToUndefined, MaybeNull } from '@theia/core/lib/common';
import {
    Dimension,
    EditorManager,
    EditorWidget,
    Position,
    Range,
    TextDocumentContentChangeDelta,
    TextDocumentChangeEvent,
    TextEditor,
    RevealRangeOptions,
    RevealPositionOptions,
    DeltaDecorationParams,
    ReplaceTextParams,
    EditorDecoration,
    EditorMouseEvent,
    EncodingMode,
    EditorDecorationOptions,
    MouseTargetType
} from '@theia/editor/lib/browser';
import { MonacoEditorModel } from './monaco-editor-model';
import { MonacoToProtocolConverter } from './monaco-to-protocol-converter';
import { ProtocolToMonacoConverter } from './protocol-to-monaco-converter';
import { TextEdit } from '@theia/core/shared/vscode-languageserver-protocol';
import { UTF8 } from '@theia/core/lib/common/encodings';
import * as monaco from '@theia/monaco-editor-core';
import { StandaloneServices } from '@theia/monaco-editor-core/esm/vs/editor/standalone/browser/standaloneServices';
import { ILanguageService } from '@theia/monaco-editor-core/esm/vs/editor/common/languages/language';
import { IInstantiationService, ServiceIdentifier } from '@theia/monaco-editor-core/esm/vs/platform/instantiation/common/instantiation';
import { ICodeEditor, IMouseTargetMargin } from '@theia/monaco-editor-core/esm/vs/editor/browser/editorBrowser';
import { IStandaloneEditorConstructionOptions, StandaloneCodeEditor, StandaloneEditor } from '@theia/monaco-editor-core/esm/vs/editor/standalone/browser/standaloneCodeEditor';
import { ServiceCollection } from '@theia/monaco-editor-core/esm/vs/platform/instantiation/common/serviceCollection';
import { MarkdownString } from '@theia/core/lib/common/markdown-rendering';
import { ConfigurationChangedEvent, IEditorOptions, ShowLightbulbIconMode } from '@theia/monaco-editor-core/esm/vs/editor/common/config/editorOptions';
import { ICodeEditorService } from '@theia/monaco-editor-core/esm/vs/editor/browser/services/codeEditorService';
import { ICommandService } from '@theia/monaco-editor-core/esm/vs/platform/commands/common/commands';
import { IContextKeyService } from '@theia/monaco-editor-core/esm/vs/platform/contextkey/common/contextkey';
import { IKeybindingService } from '@theia/monaco-editor-core/esm/vs/platform/keybinding/common/keybinding';
import { IThemeService } from '@theia/monaco-editor-core/esm/vs/platform/theme/common/themeService';
import { INotificationService } from '@theia/monaco-editor-core/esm/vs/platform/notification/common/notification';
import { IAccessibilityService } from '@theia/monaco-editor-core/esm/vs/platform/accessibility/common/accessibility';
import { ILanguageConfigurationService } from '@theia/monaco-editor-core/esm/vs/editor/common/languages/languageConfigurationRegistry';
import { ILanguageFeaturesService } from '@theia/monaco-editor-core/esm/vs/editor/common/services/languageFeatures';
import * as objects from '@theia/monaco-editor-core/esm/vs/base/common/objects';
import { Selection } from '@theia/editor/lib/browser/editor';
import { IHoverService } from '@theia/monaco-editor-core/esm/vs/platform/hover/browser/hover';

export type ServicePair<T> = [ServiceIdentifier<T>, T];

export interface EditorServiceOverrides extends Iterable<ServicePair<unknown>> { }

@injectable()
export class MonacoEditorServices {

    @inject(MonacoToProtocolConverter)
    protected readonly m2p: MonacoToProtocolConverter;

    @inject(ProtocolToMonacoConverter)
    protected readonly p2m: ProtocolToMonacoConverter;

    @inject(ContextKeyService)
    protected readonly contextKeyService: ContextKeyService;

    constructor(@unmanaged() services: MonacoEditorServices) {
        Object.assign(this, services);
    }
}

export class MonacoEditor extends MonacoEditorServices implements TextEditor {

    protected readonly toDispose = new DisposableCollection();

    protected readonly autoSizing: boolean;
    protected readonly minHeight: number;
    protected readonly maxHeight: number;
    protected editor: monaco.editor.IStandaloneCodeEditor;

    protected readonly onCursorPositionChangedEmitter = new Emitter<Position>();
    protected readonly onSelectionChangedEmitter = new Emitter<Selection>();
    protected readonly onFocusChangedEmitter = new Emitter<boolean>();
    protected readonly onDocumentContentChangedEmitter = new Emitter<TextDocumentChangeEvent>();
    protected readonly onMouseDownEmitter = new Emitter<EditorMouseEvent>();
    readonly onDidChangeReadOnly = this.document.onDidChangeReadOnly;
    protected readonly onLanguageChangedEmitter = new Emitter<string>();
    readonly onLanguageChanged = this.onLanguageChangedEmitter.event;
    protected readonly onScrollChangedEmitter = new Emitter<void>();
    readonly onEncodingChanged = this.document.onDidChangeEncoding;
    protected readonly onResizeEmitter = new Emitter<Dimension | null>();
    readonly onDidResize = this.onResizeEmitter.event;

    readonly documents = new Set<MonacoEditorModel>();

    constructor(
        readonly uri: URI,
        readonly document: MonacoEditorModel,
        readonly node: HTMLElement,
        services: MonacoEditorServices,
        options?: MonacoEditor.IOptions,
        override?: EditorServiceOverrides,
        readonly parentEditor?: MonacoEditor
    ) {
        super(services);
        this.toDispose.pushAll([
            this.onCursorPositionChangedEmitter,
            this.onSelectionChangedEmitter,
            this.onFocusChangedEmitter,
            this.onDocumentContentChangedEmitter,
            this.onMouseDownEmitter,
            this.onLanguageChangedEmitter,
            this.onScrollChangedEmitter
        ]);
        this.documents.add(document);
        this.autoSizing = options && options.autoSizing !== undefined ? options.autoSizing : false;
        this.minHeight = options && options.minHeight !== undefined ? options.minHeight : -1;
        this.maxHeight = options && options.maxHeight !== undefined ? options.maxHeight : -1;
        this.toDispose.push(this.create({
            ...MonacoEditor.createReadOnlyOptions(document.readOnly),
            ...options
        }, override));
        this.addHandlers(this.editor);
    }

    getEncoding(): string {
        return this.document.getEncoding() || UTF8;
    }

    setEncoding(encoding: string, mode: EncodingMode): Promise<void> {
        return this.document.setEncoding(encoding, mode);
    }

    protected create(options?: monaco.editor.IStandaloneEditorConstructionOptions | IStandaloneEditorConstructionOptions, override?: EditorServiceOverrides): Disposable {
        const combinedOptions = {
            ...options,
<<<<<<< HEAD
            lightbulb: { enabled: true },
            fixedOverflowWidgets: false,
=======
            lightbulb: { enabled: ShowLightbulbIconMode.On },
            fixedOverflowWidgets: true,
>>>>>>> 05982e8c
            scrollbar: {
                useShadows: false,
                verticalHasArrows: false,
                horizontalHasArrows: false,
                verticalScrollbarSize: 10,
                horizontalScrollbarSize: 10,
                ...options?.scrollbar,
            }
        } as IStandaloneEditorConstructionOptions;
        const instantiator = this.getInstantiatorWithOverrides(override);
        /**
         * @monaco-uplift. Should be guaranteed to work.
         * Incomparable enums prevent TypeScript from believing that public IStandaloneCodeEditor is satisfied by private StandaloneCodeEditor
         */
        return this.editor = (this.parentEditor ?
            instantiator.createInstance(EmbeddedCodeEditor, this.node, combinedOptions, this.parentEditor.getControl() as unknown as ICodeEditor) :
            instantiator.createInstance(StandaloneEditor, this.node, combinedOptions)) as unknown as monaco.editor.IStandaloneCodeEditor;
    }

    protected getInstantiatorWithOverrides(override?: EditorServiceOverrides): IInstantiationService {
        const instantiator = StandaloneServices.get(IInstantiationService);
        if (override) {
            const overrideServices = new ServiceCollection(...override);
            return instantiator.createChild(overrideServices);
        }
        return instantiator;
    }

    protected addHandlers(codeEditor: monaco.editor.IStandaloneCodeEditor): void {
        this.toDispose.push(codeEditor.onDidChangeModelLanguage(e =>
            this.fireLanguageChanged(e.newLanguage)
        ));
        this.toDispose.push(codeEditor.onDidChangeConfiguration(() => this.refresh()));
        this.toDispose.push(codeEditor.onDidChangeModel(() => this.refresh()));
        this.toDispose.push(codeEditor.onDidChangeModelContent(e => {
            this.refresh();
            this.onDocumentContentChangedEmitter.fire({ document: this.document, contentChanges: e.changes.map(this.mapModelContentChange.bind(this)) });
        }));
        this.toDispose.push(codeEditor.onDidChangeCursorPosition(() =>
            this.onCursorPositionChangedEmitter.fire(this.cursor)
        ));
        this.toDispose.push(codeEditor.onDidChangeCursorSelection(event =>
            this.onSelectionChangedEmitter.fire({
                ...this.m2p.asRange(event.selection),
                direction: event.selection.getDirection() === monaco.SelectionDirection.LTR ? 'ltr' : 'rtl'
            })
        ));
        this.toDispose.push(codeEditor.onDidFocusEditorText(() =>
            this.onFocusChangedEmitter.fire(this.isFocused())
        ));
        this.toDispose.push(codeEditor.onDidBlurEditorText(() =>
            this.onFocusChangedEmitter.fire(this.isFocused())
        ));
        this.toDispose.push(codeEditor.onMouseDown(e => {
            const { element, position, range } = e.target;
            this.onMouseDownEmitter.fire({
                target: {
                    type: e.target.type as unknown as MouseTargetType,
                    element: element || undefined,
                    mouseColumn: this.m2p.asPosition(undefined, e.target.mouseColumn).character,
                    range: range && this.m2p.asRange(range) || undefined,
                    position: position && this.m2p.asPosition(position.lineNumber, position.column) || undefined,
                    detail: (e.target as unknown as IMouseTargetMargin).detail || {},
                },
                event: e.event.browserEvent
            });
        }));
        this.toDispose.push(codeEditor.onDidScrollChange(e => {
            this.onScrollChangedEmitter.fire(undefined);
        }));
        this.toDispose.push(this.onDidChangeReadOnly(readOnly => {
            codeEditor.updateOptions(MonacoEditor.createReadOnlyOptions(readOnly));
        }));
    }

    getVisibleRanges(): Range[] {
        return this.editor.getVisibleRanges().map(range => this.m2p.asRange(range));
    }

    protected mapModelContentChange(change: monaco.editor.IModelContentChange): TextDocumentContentChangeDelta {
        return {
            range: this.m2p.asRange(change.range),
            rangeLength: change.rangeLength,
            text: change.text
        };
    }

    get onDispose(): Event<void> {
        return this.toDispose.onDispose;
    }

    get onDocumentContentChanged(): Event<TextDocumentChangeEvent> {
        return this.onDocumentContentChangedEmitter.event;
    }

    get isReadonly(): boolean | MarkdownString {
        return this.document.readOnly;
    }

    get cursor(): Position {
        const { lineNumber, column } = this.editor.getPosition()!;
        return this.m2p.asPosition(lineNumber, column);
    }

    set cursor(cursor: Position) {
        const position = this.p2m.asPosition(cursor);
        this.editor.setPosition(position);
    }

    get onCursorPositionChanged(): Event<Position> {
        return this.onCursorPositionChangedEmitter.event;
    }

    get selection(): Selection {
        return this.m2p.asSelection(this.editor.getSelection()!);
    }

    set selection(selection: Selection) {
        const range = this.p2m.asRange(selection);
        this.editor.setSelection(range);
    }

    get onSelectionChanged(): Event<Selection> {
        return this.onSelectionChangedEmitter.event;
    }

    get onScrollChanged(): Event<void> {
        return this.onScrollChangedEmitter.event;
    }

    revealPosition(raw: Position, options: RevealPositionOptions = { vertical: 'center' }): void {
        const position = this.p2m.asPosition(raw);
        switch (options.vertical) {
            case 'auto':
                this.editor.revealPosition(position);
                break;
            case 'center':
                this.editor.revealPositionInCenter(position);
                break;
            case 'centerIfOutsideViewport':
                this.editor.revealPositionInCenterIfOutsideViewport(position);
                break;
        }
    }

    revealRange(raw: Range, options: RevealRangeOptions = { at: 'center' }): void {
        const range = this.p2m.asRange(raw);
        switch (options.at) {
            case 'top':
                this.editor.revealRangeAtTop(range!);
                break;
            case 'center':
                this.editor.revealRangeInCenter(range!);
                break;
            case 'centerIfOutsideViewport':
                this.editor.revealRangeInCenterIfOutsideViewport(range!);
                break;
            case 'auto':
                this.editor.revealRange(range!);
                break;
        }
    }

    focus(): void {
        /**
         * `this.editor.focus` forcefully changes the focus editor state,
         * regardless whether the textarea actually received the focus.
         * It could lead to issues like https://github.com/eclipse-theia/theia/issues/7902
         * Instead we focus the underlying textarea.
         */
        const node = this.editor.getDomNode();
        if (node) {
            const textarea = node.querySelector('textarea') as HTMLElement;
            textarea.focus();
        }
    }

    blur(): void {
        const node = this.editor.getDomNode();
        if (node) {
            const textarea = node.querySelector('textarea') as HTMLElement;
            textarea.blur();
        }
    }

    isFocused({ strict }: { strict: boolean } = { strict: false }): boolean {
        if (!this.editor.hasTextFocus()) {
            return false;
        }
        if (strict) {
            return !this.isSuggestWidgetVisible() && !this.isFindWidgetVisible() && !this.isRenameInputVisible();
        }
        return true;
    }

    get onFocusChanged(): Event<boolean> {
        return this.onFocusChangedEmitter.event;
    }

    get onMouseDown(): Event<EditorMouseEvent> {
        return this.onMouseDownEmitter.event;
    }

    /**
     * `true` if the suggest widget is visible in the editor. Otherwise, `false`.
     */
    isSuggestWidgetVisible(): boolean {
        return this.contextKeyService.match('suggestWidgetVisible', this.editor.getDomNode() || this.node);
    }

    /**
     * `true` if the find (and replace) widget is visible in the editor. Otherwise, `false`.
     */
    isFindWidgetVisible(): boolean {
        return this.contextKeyService.match('findWidgetVisible', this.editor.getDomNode() || this.node);
    }

    /**
     * `true` if the name rename refactoring input HTML element is visible. Otherwise, `false`.
     */
    isRenameInputVisible(): boolean {
        return this.contextKeyService.match('renameInputVisible', this.editor.getDomNode() || this.node);
    }

    dispose(): void {
        this.toDispose.dispose();
    }

    // eslint-disable-next-line @typescript-eslint/no-explicit-any
    trigger(source: string, handlerId: string, payload: any): void {
        this.editor.trigger(source, handlerId, payload);
    }

    getControl(): monaco.editor.IStandaloneCodeEditor {
        return this.editor;
    }

    refresh(): void {
        this.autoresize();
    }

    resizeToFit(): void {
        this.autoresize();
        // eslint-disable-next-line no-null/no-null
        this.onResizeEmitter.fire(null);
    }

    setSize(dimension: Dimension): void {
        this.resize(dimension);
        this.onResizeEmitter.fire(dimension);
    }

    protected autoresize(): void {
        if (this.autoSizing) {
            // eslint-disable-next-line no-null/no-null
            this.resize(null);
        }
    }

    protected resize(dimension: Dimension | null): void {
        if (this.node) {
            const layoutSize = this.computeLayoutSize(this.node, dimension);
            this.editor.layout(layoutSize);
        }
    }

    protected computeLayoutSize(hostNode: HTMLElement, dimension: monaco.editor.IDimension | null): monaco.editor.IDimension {
        if (dimension && dimension.width >= 0 && dimension.height >= 0) {
            return dimension;
        }
        const boxSizing = ElementExt.boxSizing(hostNode);

        const width = (!dimension || dimension.width < 0) ?
            this.getWidth(hostNode, boxSizing) :
            dimension.width;

        const height = (!dimension || dimension.height < 0) ?
            this.getHeight(hostNode, boxSizing) :
            dimension.height;

        return { width, height };
    }

    protected getWidth(hostNode: HTMLElement, boxSizing: ElementExt.IBoxSizing): number {
        return hostNode.offsetWidth - boxSizing.horizontalSum;
    }

    protected getHeight(hostNode: HTMLElement, boxSizing: ElementExt.IBoxSizing): number {
        if (!this.autoSizing) {
            return hostNode.offsetHeight - boxSizing.verticalSum;
        }

        const lineHeight = this.editor.getOption(monaco.editor.EditorOption.lineHeight);
        const lineCount = this.editor.getModel()!.getLineCount();
        const contentHeight = lineHeight * lineCount;

        const horizontalScrollbarHeight = this.editor.getLayoutInfo().horizontalScrollbarHeight;

        const editorHeight = contentHeight + horizontalScrollbarHeight;
        if (this.minHeight >= 0) {
            const minHeight = lineHeight * this.minHeight + horizontalScrollbarHeight;
            if (editorHeight < minHeight) {
                return minHeight;
            }
        }
        if (this.maxHeight >= 0) {
            const maxHeight = lineHeight * this.maxHeight + horizontalScrollbarHeight;
            return Math.min(maxHeight, editorHeight);
        }
        return editorHeight;
    }

    isActionSupported(id: string): boolean {
        const action = this.editor.getAction(id);
        return !!action && action.isSupported();
    }

    async runAction(id: string): Promise<void> {
        const action = this.editor.getAction(id);
        if (action && action.isSupported()) {
            await action.run();
        }
    }

    deltaDecorations(params: DeltaDecorationParams): string[] {
        const oldDecorations = params.oldDecorations;
        const newDecorations = this.toDeltaDecorations(params);
        return this.editor.deltaDecorations(oldDecorations, newDecorations);
    }

    protected toDeltaDecorations(params: DeltaDecorationParams): monaco.editor.IModelDeltaDecoration[] {
        return params.newDecorations.map(({ options: theiaOptions, range }) => {
            const options: monaco.editor.IModelDecorationOptions = {
                ...theiaOptions,
                hoverMessage: this.fromStringToMarkdownString(theiaOptions.hoverMessage),
                glyphMarginHoverMessage: this.fromStringToMarkdownString(theiaOptions.glyphMarginHoverMessage)
            };
            return {
                options,
                range: this.p2m.asRange(range),
            };
        });
    }

    protected fromStringToMarkdownString(hoverMessage?: string | monaco.IMarkdownString | monaco.IMarkdownString[]): monaco.IMarkdownString | monaco.IMarkdownString[] | undefined {
        if (typeof hoverMessage === 'string') {
            return { value: hoverMessage };
        }
        return hoverMessage;
    }

    protected fromMarkdownToString(maybeMarkdown?: null | string | monaco.IMarkdownString | monaco.IMarkdownString[]): string | undefined {
        if (!maybeMarkdown) {
            return undefined;
        }
        if (typeof maybeMarkdown === 'string') {
            return maybeMarkdown;
        }
        if (Array.isArray(maybeMarkdown)) {
            return maybeMarkdown.map(({ value }) => value).join('\n');
        }
        return maybeMarkdown.value;
    }

    getLinesDecorations(startLineNumber: number, endLineNumber: number): (EditorDecoration & Readonly<{ id: string }>)[] {
        const toPosition = (line: number): monaco.Position => this.p2m.asPosition({ line, character: 0 });
        const start = toPosition(startLineNumber).lineNumber;
        const end = toPosition(endLineNumber).lineNumber;
        return this.editor
            .getModel()!
            .getLinesDecorations(start, end)
            .map(this.toEditorDecoration.bind(this));
    }

    protected toEditorDecoration(decoration: monaco.editor.IModelDecoration): EditorDecoration & Readonly<{ id: string }> {
        const range = this.m2p.asRange(decoration.range);
        const { id, options: monacoOptions } = decoration;
        const options: MaybeNull<EditorDecorationOptions> = {
            ...monacoOptions,
            hoverMessage: this.fromMarkdownToString(monacoOptions.hoverMessage),
            glyphMarginHoverMessage: this.fromMarkdownToString(monacoOptions.hoverMessage),
        };
        return {
            options: nullToUndefined(options),
            range,
            id
        };
    }

    getVisibleColumn(position: Position): number {
        return this.editor.getVisibleColumnFromPosition(this.p2m.asPosition(position));
    }

    async replaceText(params: ReplaceTextParams): Promise<boolean> {
        const edits: monaco.editor.IIdentifiedSingleEditOperation[] = params.replaceOperations.map(param => {
            const range = monaco.Range.fromPositions(this.p2m.asPosition(param.range.start), this.p2m.asPosition(param.range.end));
            return {
                forceMoveMarkers: true,
                identifier: {
                    major: range.startLineNumber,
                    minor: range.startColumn
                },
                range,
                text: param.text
            };
        });
        return this.editor.executeEdits(params.source, edits);
    }

    executeEdits(edits: TextEdit[]): boolean {
        return this.editor.executeEdits('MonacoEditor', this.p2m.asTextEdits(edits) as monaco.editor.IIdentifiedSingleEditOperation[]);
    }

    storeViewState(): object {
        return this.editor.saveViewState()!;
    }

    restoreViewState(state: monaco.editor.ICodeEditorViewState): void {
        this.editor.restoreViewState(state);
    }

    /* `true` because it is derived from an URI during the instantiation */
    protected _languageAutoDetected = true;

    get languageAutoDetected(): boolean {
        return this._languageAutoDetected;
    }

    async detectLanguage(): Promise<void> {
        const languageService = StandaloneServices.get(ILanguageService);
        const firstLine = this.document.textEditorModel.getLineContent(1);
        const model = this.getControl().getModel();
        const language = languageService.createByFilepathOrFirstLine(model && model.uri, firstLine);
        this.setLanguage(language.languageId);
        this._languageAutoDetected = true;
    }

    setLanguage(languageId: string): void {
        for (const document of this.documents) {
            monaco.editor.setModelLanguage(document.textEditorModel, languageId);
        }
    }

    protected fireLanguageChanged(languageId: string): void {
        this._languageAutoDetected = false;
        this.onLanguageChangedEmitter.fire(languageId);
    }

    getResourceUri(): URI {
        return this.uri;
    }
    createMoveToUri(resourceUri: URI): URI {
        return this.uri.withPath(resourceUri.path);
    }

    shouldDisplayDirtyDiff(): boolean {
        return true;
    }
}

export namespace MonacoEditor {
    export interface ICommonOptions {
        /**
         * Whether an editor should be auto resized on a content change.
         *
         * #### Fixme
         * remove when https://github.com/Microsoft/monaco-editor/issues/103 is resolved
         */
        autoSizing?: boolean;
        /**
         * A minimal height of an editor in lines.
         *
         * #### Fixme
         * remove when https://github.com/Microsoft/monaco-editor/issues/103 is resolved
         */
        minHeight?: number;
        /**
         * A maximal height of an editor in lines.
         *
         * #### Fixme
         * remove when https://github.com/Microsoft/monaco-editor/issues/103 is resolved
         */
        maxHeight?: number;
    }

    export interface IOptions extends ICommonOptions, monaco.editor.IStandaloneEditorConstructionOptions { }

    export function getAll(manager: EditorManager): MonacoEditor[] {
        return manager.all.map(e => get(e)).filter(e => !!e) as MonacoEditor[];
    }

    export function getCurrent(manager: EditorManager): MonacoEditor | undefined {
        return get(manager.currentEditor);
    }

    export function getActive(manager: EditorManager): MonacoEditor | undefined {
        return get(manager.activeEditor);
    }

    export function get(editorWidget: EditorWidget | undefined): MonacoEditor | undefined {
        if (editorWidget && editorWidget.editor instanceof MonacoEditor) {
            return editorWidget.editor;
        }
        return undefined;
    }

    export function findByDocument(manager: EditorManager, document: MonacoEditorModel): MonacoEditor[] {
        return getAll(manager).filter(candidate => candidate.documents.has(document));
    }

    export function getWidgetFor(manager: EditorManager, control: monaco.editor.ICodeEditor | ICodeEditor | undefined | null): EditorWidget | undefined {
        if (!control) {
            return undefined;
        }
        return manager.all.find(widget => {
            const candidate = get(widget);
            return candidate && candidate.getControl() === control;
        });
    }

    export function createReadOnlyOptions(readOnly?: boolean | MarkdownString): monaco.editor.IEditorOptions {
        if (typeof readOnly === 'boolean') {
            return { readOnly, readOnlyMessage: undefined };
        }
        if (readOnly) {
            return { readOnly: true, readOnlyMessage: readOnly };
        }
        return {};
    }
}

// adapted from https://github.com/microsoft/vscode/blob/0bd70d48ad8b3e2fb1922aa54f87c786ff2b4bd8/src/vs/editor/browser/widget/codeEditor/embeddedCodeEditorWidget.ts
// This class reproduces the logic in EmbeddedCodeEditorWidget but extends StandaloneCodeEditor rather than CodeEditorWidget.
class EmbeddedCodeEditor extends StandaloneCodeEditor {

    private readonly _parentEditor: ICodeEditor;
    private readonly _overwriteOptions: IEditorOptions;

    constructor(
        domElement: HTMLElement,
        options: Readonly<IStandaloneEditorConstructionOptions>,
        parentEditor: ICodeEditor,
        @IInstantiationService instantiationService: IInstantiationService,
        @ICodeEditorService codeEditorService: ICodeEditorService,
        @ICommandService commandService: ICommandService,
        @IContextKeyService contextKeyService: IContextKeyService,
        @IKeybindingService keybindingService: IKeybindingService,
        @IThemeService themeService: IThemeService,
        @INotificationService notificationService: INotificationService,
        @IAccessibilityService accessibilityService: IAccessibilityService,
        @ILanguageConfigurationService languageConfigurationService: ILanguageConfigurationService,
        @ILanguageFeaturesService languageFeaturesService: ILanguageFeaturesService,
        @IHoverService hoverService: IHoverService
    ) {
        super(domElement,
            { ...parentEditor.getRawOptions(), overflowWidgetsDomNode: parentEditor.getOverflowWidgetsDomNode() },
            instantiationService,
            codeEditorService,
            commandService,
            contextKeyService,
            hoverService,
            keybindingService,
            themeService,
            notificationService,
            accessibilityService,
            languageConfigurationService,
            languageFeaturesService);

        this._parentEditor = parentEditor;
        this._overwriteOptions = options;

        // Overwrite parent's options
        super.updateOptions(this._overwriteOptions);

        this._register(parentEditor.onDidChangeConfiguration((e: ConfigurationChangedEvent) => this._onParentConfigurationChanged(e)));
    }

    getParentEditor(): ICodeEditor {
        return this._parentEditor;
    }

    private _onParentConfigurationChanged(e: ConfigurationChangedEvent): void {
        super.updateOptions(this._parentEditor.getRawOptions());
        super.updateOptions(this._overwriteOptions);
    }

    override updateOptions(newOptions: IEditorOptions): void {
        objects.mixin(this._overwriteOptions, newOptions, true);
        super.updateOptions(this._overwriteOptions);
    }
}<|MERGE_RESOLUTION|>--- conflicted
+++ resolved
@@ -151,13 +151,8 @@
     protected create(options?: monaco.editor.IStandaloneEditorConstructionOptions | IStandaloneEditorConstructionOptions, override?: EditorServiceOverrides): Disposable {
         const combinedOptions = {
             ...options,
-<<<<<<< HEAD
-            lightbulb: { enabled: true },
+            lightbulb: { enabled: ShowLightbulbIconMode.On },
             fixedOverflowWidgets: false,
-=======
-            lightbulb: { enabled: ShowLightbulbIconMode.On },
-            fixedOverflowWidgets: true,
->>>>>>> 05982e8c
             scrollbar: {
                 useShadows: false,
                 verticalHasArrows: false,
