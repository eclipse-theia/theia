/********************************************************************************
 * Copyright (C) 2017 TypeFox and others.
 *
 * This program and the accompanying materials are made available under the
 * terms of the Eclipse Public License v. 2.0 which is available at
 * http://www.eclipse.org/legal/epl-2.0.
 *
 * This Source Code may also be made available under the following Secondary
 * Licenses when the conditions for such availability set forth in the Eclipse
 * Public License v. 2.0 are satisfied: GNU General Public License, version 2
 * with the GNU Classpath Exception which is available at
 * https://www.gnu.org/software/classpath/license.html.
 *
 * SPDX-License-Identifier: EPL-2.0 OR GPL-2.0 WITH Classpath-exception-2.0
 ********************************************************************************/

import { injectable, inject, decorate } from '@theia/core/shared/inversify';
import URI from '@theia/core/lib/common/uri';
import { OpenerService, open, WidgetOpenMode, ApplicationShell, PreferenceService } from '@theia/core/lib/browser';
import { EditorWidget, EditorOpenerOptions, EditorManager, CustomEditorWidget } from '@theia/editor/lib/browser';
import { MonacoEditor } from './monaco-editor';
import { MonacoToProtocolConverter } from './monaco-to-protocol-converter';
import { MonacoEditorModel } from './monaco-editor-model';
import { IResourceEditorInput } from 'monaco-editor-core/esm/vs/platform/editor/common/editor';
import { StandaloneServices } from 'monaco-editor-core/esm/vs/editor/standalone/browser/standaloneServices';
import { IStandaloneThemeService } from 'monaco-editor-core/esm/vs/editor/standalone/common/standaloneTheme';
import { StandaloneCodeEditorService } from 'monaco-editor-core/esm/vs/editor/standalone/browser/standaloneCodeEditorService';
import { IContextKeyService } from 'monaco-editor-core/esm/vs/platform/contextkey/common/contextkey';
import { StandaloneCodeEditor } from 'monaco-editor-core/esm/vs/editor/standalone/browser/standaloneCodeEditor';
import { ICodeEditor } from 'monaco-editor-core/esm/vs/editor/browser/editorBrowser';

decorate(injectable(), StandaloneCodeEditorService);

@injectable()
export class MonacoEditorService extends StandaloneCodeEditorService {

    public static readonly ENABLE_PREVIEW_PREFERENCE: string = 'editor.enablePreview';

    @inject(OpenerService)
    protected readonly openerService: OpenerService;

    @inject(MonacoToProtocolConverter)
    protected readonly m2p: MonacoToProtocolConverter;

    @inject(ApplicationShell)
    protected readonly shell: ApplicationShell;

    @inject(EditorManager)
    protected readonly editors: EditorManager;

    @inject(PreferenceService)
    protected readonly preferencesService: PreferenceService;

    constructor() {
        super(StandaloneServices.get(IContextKeyService), StandaloneServices.get(IStandaloneThemeService));
    }

    /**
     * Monaco active editor is either focused or last focused editor.
     */
<<<<<<< HEAD
    getActiveCodeEditor(): StandaloneCodeEditor | null {
=======
    override getActiveCodeEditor(): monaco.editor.IStandaloneCodeEditor | undefined {
>>>>>>> de225dc2
        let editor = MonacoEditor.getCurrent(this.editors);
        if (!editor && CustomEditorWidget.is(this.shell.activeWidget)) {
            const model = this.shell.activeWidget.modelRef.object;
            if (model.editorTextModel instanceof MonacoEditorModel) {
                editor = MonacoEditor.findByDocument(this.editors, model.editorTextModel)[0];
            }
        }
        const candidate = editor?.getControl();
        // Since we extend a private super class, we have to check that the thing that matches the public interface also matches the private expectations the superclass.
        /* eslint-disable-next-line no-null/no-null */
        return candidate instanceof StandaloneCodeEditor ? candidate : null;
    }

<<<<<<< HEAD
    async openCodeEditor(input: IResourceEditorInput, source: ICodeEditor | null, sideBySide?: boolean): Promise<ICodeEditor | null> {
=======
    override async openCodeEditor(input: IResourceEditorInput, source?: ICodeEditor, sideBySide?: boolean): Promise<CommonCodeEditor | undefined> {
>>>>>>> de225dc2
        const uri = new URI(input.resource.toString());
        const openerOptions = this.createEditorOpenerOptions(input, source, sideBySide);
        const widget = await open(this.openerService, uri, openerOptions);
        const editorWidget = await this.findEditorWidgetByUri(widget, uri.toString());
        if (editorWidget && editorWidget.editor instanceof MonacoEditor) {
            const candidate = editorWidget.editor.getControl();
            // Since we extend a private super class, we have to check that the thing that matches the public interface also matches the private expectations the superclass.
            // eslint-disable-next-line no-null/no-null
            return candidate instanceof StandaloneCodeEditor ? candidate : null;
        }
        // eslint-disable-next-line no-null/no-null
        return null;
    }

    protected async findEditorWidgetByUri(widget: object | undefined, uriAsString: string): Promise<EditorWidget | undefined> {
        if (widget instanceof EditorWidget) {
            if (widget.editor.uri.toString() === uriAsString) {
                return widget;
            }
            return undefined;
        }
        if (ApplicationShell.TrackableWidgetProvider.is(widget)) {
            for (const childWidget of widget.getTrackableWidgets()) {
                const editorWidget = await this.findEditorWidgetByUri(childWidget, uriAsString);
                if (editorWidget) {
                    return editorWidget;
                }
            }
        }
        return undefined;
    }

    protected createEditorOpenerOptions(input: IResourceEditorInput, source: ICodeEditor | null, sideBySide?: boolean): EditorOpenerOptions {
        const mode = this.getEditorOpenMode(input);
        const widgetOptions = this.getWidgetOptions(source, sideBySide);
        const preview = !!this.preferencesService.get<boolean>(MonacoEditorService.ENABLE_PREVIEW_PREFERENCE, false);
        // Removed selection because it couldn't reliably be retrieved from the data passed in? TODO
        return { mode, widgetOptions, preview };
    }

    protected getEditorOpenMode(input: IResourceEditorInput): WidgetOpenMode {
        const options = {
            preserveFocus: false,
            revealIfVisible: true,
            ...input.options
        };
        if (options.preserveFocus) {
            return 'reveal';
        }
        return options.revealIfVisible ? 'activate' : 'open';
    }

    protected getWidgetOptions(source: ICodeEditor | null, sideBySide?: boolean): ApplicationShell.WidgetOptions | undefined {
        const ref = MonacoEditor.getWidgetFor(this.editors, source);
        if (!ref) {
            return undefined;
        }
        const area = (ref && this.shell.getAreaFor(ref)) || 'main';
        const mode = ref && sideBySide ? 'split-right' : undefined;
        return { area, mode, ref };
    }

}<|MERGE_RESOLUTION|>--- conflicted
+++ resolved
@@ -58,11 +58,7 @@
     /**
      * Monaco active editor is either focused or last focused editor.
      */
-<<<<<<< HEAD
-    getActiveCodeEditor(): StandaloneCodeEditor | null {
-=======
-    override getActiveCodeEditor(): monaco.editor.IStandaloneCodeEditor | undefined {
->>>>>>> de225dc2
+    override getActiveCodeEditor(): StandaloneCodeEditor | null {
         let editor = MonacoEditor.getCurrent(this.editors);
         if (!editor && CustomEditorWidget.is(this.shell.activeWidget)) {
             const model = this.shell.activeWidget.modelRef.object;
@@ -76,11 +72,7 @@
         return candidate instanceof StandaloneCodeEditor ? candidate : null;
     }
 
-<<<<<<< HEAD
-    async openCodeEditor(input: IResourceEditorInput, source: ICodeEditor | null, sideBySide?: boolean): Promise<ICodeEditor | null> {
-=======
-    override async openCodeEditor(input: IResourceEditorInput, source?: ICodeEditor, sideBySide?: boolean): Promise<CommonCodeEditor | undefined> {
->>>>>>> de225dc2
+    override async openCodeEditor(input: IResourceEditorInput, source: ICodeEditor | null, sideBySide?: boolean): Promise<ICodeEditor | null> {
         const uri = new URI(input.resource.toString());
         const openerOptions = this.createEditorOpenerOptions(input, source, sideBySide);
         const widget = await open(this.openerService, uri, openerOptions);
