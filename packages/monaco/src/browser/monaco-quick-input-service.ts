--- conflicted
+++ resolved
@@ -420,11 +420,7 @@
 }
 
 class MonacoQuickPick<T extends QuickPickItem> extends MonacoQuickInput implements QuickPick<T> {
-<<<<<<< HEAD
-    constructor(protected readonly wrapped: IQuickPick<MonacoQuickPickItem<T>>, protected readonly keybindingRegistry: KeybindingRegistry) {
-=======
-    constructor(protected override readonly wrapped: monaco.quickInput.IQuickPick<MonacoQuickPickItem<T>>, protected readonly keybindingRegistry: KeybindingRegistry) {
->>>>>>> de225dc2
+    constructor(protected override readonly wrapped: IQuickPick<MonacoQuickPickItem<T>>, protected readonly keybindingRegistry: KeybindingRegistry) {
         super(wrapped);
     }
 
