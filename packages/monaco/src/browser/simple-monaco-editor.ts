// *****************************************************************************
// Copyright (C) 2023 TypeFox and others.
//
// This program and the accompanying materials are made available under the
// terms of the Eclipse Public License v. 2.0 which is available at
// http://www.eclipse.org/legal/epl-2.0.
//
// This Source Code may also be made available under the following Secondary
// Licenses when the conditions for such availability set forth in the Eclipse
// Public License v. 2.0 are satisfied: GNU General Public License, version 2
// with the GNU Classpath Exception which is available at
// https://www.gnu.org/software/classpath/license.html.
//
// SPDX-License-Identifier: EPL-2.0 OR GPL-2.0-only WITH Classpath-exception-2.0
// *****************************************************************************

import { EditorServiceOverrides, MonacoEditor, MonacoEditorServices } from './monaco-editor';

import { CodeEditorWidget, ICodeEditorWidgetOptions } from '@theia/monaco-editor-core/esm/vs/editor/browser/widget/codeEditor/codeEditorWidget';
import { IInstantiationService } from '@theia/monaco-editor-core/esm/vs/platform/instantiation/common/instantiation';
import { StandaloneServices } from '@theia/monaco-editor-core/esm/vs/editor/standalone/browser/standaloneServices';
import { ServiceCollection } from '@theia/monaco-editor-core/esm/vs/platform/instantiation/common/serviceCollection';
import { Disposable, DisposableCollection, Emitter, TextDocumentContentChangeDelta, URI } from '@theia/core';
import { MonacoEditorModel } from './monaco-editor-model';
import { Dimension, EditorMouseEvent, MouseTarget, Position, TextDocumentChangeEvent } from '@theia/editor/lib/browser';
import * as monaco from '@theia/monaco-editor-core';
import { ElementExt } from '@theia/core/shared/@lumino/domutils';
import { Selection } from '@theia/editor/lib/browser/editor';
import { SelectionDirection } from '@theia/monaco-editor-core/esm/vs/editor/common/core/selection';
import { ShowLightbulbIconMode } from '@theia/monaco-editor-core/esm/vs/editor/common/config/editorOptions';

export class SimpleMonacoEditor extends MonacoEditorServices implements Disposable {

    protected editor: CodeEditorWidget;
    protected readonly toDispose = new DisposableCollection();

    protected readonly onCursorPositionChangedEmitter = new Emitter<Position>();
    protected readonly onFocusChangedEmitter = new Emitter<boolean>();
    protected readonly onDocumentContentChangedEmitter = new Emitter<TextDocumentChangeEvent>();
    readonly onDocumentContentChanged = this.onDocumentContentChangedEmitter.event;
    protected readonly onMouseDownEmitter = new Emitter<EditorMouseEvent>();
    protected readonly onLanguageChangedEmitter = new Emitter<string>();
    readonly onLanguageChanged = this.onLanguageChangedEmitter.event;
    protected readonly onScrollChangedEmitter = new Emitter<void>();
    readonly onEncodingChanged = this.document.onDidChangeEncoding;
    protected readonly onResizeEmitter = new Emitter<Dimension | null>();
    readonly onDidResize = this.onResizeEmitter.event;
    readonly onDidChangeReadOnly = this.document.onDidChangeReadOnly;

    constructor(
        readonly uri: URI,
        readonly document: MonacoEditorModel,
        readonly node: HTMLElement,
        services: MonacoEditorServices,
        options?: MonacoEditor.IOptions,
        override?: EditorServiceOverrides,
        widgetOptions?: ICodeEditorWidgetOptions
    ) {
        super(services);
        this.toDispose.pushAll([
            this.onCursorPositionChangedEmitter,
            this.onFocusChangedEmitter,
            this.onDocumentContentChangedEmitter,
            this.onMouseDownEmitter,
            this.onLanguageChangedEmitter,
            this.onScrollChangedEmitter
        ]);
        this.toDispose.push(this.create({
            ...MonacoEditor.createReadOnlyOptions(document.readOnly),
            ...options
        }, override, widgetOptions));
        this.addHandlers(this.editor);
        this.editor.setModel(document.textEditorModel);
    }

    getControl(): CodeEditorWidget {
        return this.editor;
    }

    onSelectionChanged(listener: (range: Selection) => void): Disposable {
        return this.editor.onDidChangeCursorSelection(event =>
            listener({
                ...this.m2p.asRange(event.selection),
                direction: event.selection.getDirection() === SelectionDirection.LTR ? 'ltr' : 'rtl'
            }));
    }

    protected create(options?: MonacoEditor.IOptions, override?: EditorServiceOverrides, widgetOptions?: ICodeEditorWidgetOptions): Disposable {
        const combinedOptions = {
            ...options,
<<<<<<< HEAD
            lightbulb: { enabled: true },
            fixedOverflowWidgets: false,
=======
            lightbulb: { enabled: ShowLightbulbIconMode.On },
            fixedOverflowWidgets: true,
>>>>>>> 05982e8c
            automaticLayout: true,
            scrollbar: {
                useShadows: false,
                verticalHasArrows: false,
                horizontalHasArrows: false,
                verticalScrollbarSize: 10,
                horizontalScrollbarSize: 10,
                ...options?.scrollbar,
            }
        };
        const instantiator = this.getInstantiatorWithOverrides(override);
        return this.editor = instantiator.createInstance(CodeEditorWidget, this.node, {
            ...combinedOptions,
            dimension: {
                width: 0,
                height: 0
            },
        }, widgetOptions ?? {});
    }

    protected addHandlers(codeEditor: CodeEditorWidget): void {
        this.toDispose.push(codeEditor.onDidChangeModelLanguage(e =>
            this.fireLanguageChanged(e.newLanguage)
        ));
        this.toDispose.push(codeEditor.onDidChangeConfiguration(() => this.refresh()));
        this.toDispose.push(codeEditor.onDidChangeModel(() => this.refresh()));
        this.toDispose.push(codeEditor.onDidChangeModelContent(e => {
            this.refresh();
            this.onDocumentContentChangedEmitter.fire({ document: this.document, contentChanges: e.changes.map(this.mapModelContentChange.bind(this)) });
        }));
        this.toDispose.push(codeEditor.onMouseDown(e => {
            const { element, position, range } = e.target;
            this.onMouseDownEmitter.fire({
                target: {
                    ...(e.target as unknown as MouseTarget),
                    element: element || undefined,
                    mouseColumn: this.m2p.asPosition(undefined, e.target.mouseColumn).character,
                    range: range && this.m2p.asRange(range) || undefined,
                    position: position && this.m2p.asPosition(position.lineNumber, position.column) || undefined,
                    detail: undefined
                },
                event: e.event.browserEvent
            });
        }));
        this.toDispose.push(codeEditor.onDidScrollChange(e => {
            this.onScrollChangedEmitter.fire(undefined);
        }));
        this.toDispose.push(this.onDidChangeReadOnly(readOnly => {
            codeEditor.updateOptions(MonacoEditor.createReadOnlyOptions(readOnly));
        }));
    }

    setLanguage(languageId: string): void {
        monaco.editor.setModelLanguage(this.document.textEditorModel, languageId);
    }

    protected fireLanguageChanged(languageId: string): void {
        this.onLanguageChangedEmitter.fire(languageId);
    }

    protected getInstantiatorWithOverrides(override?: EditorServiceOverrides): IInstantiationService {
        const instantiator = StandaloneServices.get(IInstantiationService);
        if (override) {
            const overrideServices = new ServiceCollection(...override);
            return instantiator.createChild(overrideServices);
        }
        return instantiator;
    }

    protected mapModelContentChange(change: monaco.editor.IModelContentChange): TextDocumentContentChangeDelta {
        return {
            range: this.m2p.asRange(change.range),
            rangeLength: change.rangeLength,
            text: change.text
        };
    }

    focus(): void {
        this.editor.focus();
    }

    refresh(): void {
        this.autoresize();
    }

    resizeToFit(): void {
        this.autoresize();
        // eslint-disable-next-line no-null/no-null
        this.onResizeEmitter.fire(null);
    }

    setSize(dimension: Dimension): void {
        this.resize(dimension);
        this.onResizeEmitter.fire(dimension);
    }

    protected autoresize(): void {
        this.resize();
    }

    protected resize(dimension?: Dimension): void {
        if (this.node) {
            const layoutSize = this.computeLayoutSize(this.node, dimension);
            this.editor.layout(layoutSize);
        }
    }

    protected computeLayoutSize(hostNode: HTMLElement, dimension: monaco.editor.IDimension | undefined): monaco.editor.IDimension {
        if (dimension && dimension.width >= 0 && dimension.height >= 0) {
            return dimension;
        }
        const boxSizing = ElementExt.boxSizing(hostNode);

        const width = (!dimension || dimension.width < 0) ?
            this.getWidth(hostNode, boxSizing) :
            dimension.width;

        const height = (!dimension || dimension.height < 0) ?
            this.getHeight(hostNode, boxSizing) :
            dimension.height;

        return { width, height };
    }

    protected getWidth(hostNode: HTMLElement, boxSizing: ElementExt.IBoxSizing): number {
        return hostNode.offsetWidth - boxSizing.horizontalSum;
    }

    protected getHeight(hostNode: HTMLElement, boxSizing: ElementExt.IBoxSizing): number {
        return this.editor.getContentHeight();
    }

    dispose(): void {
        this.toDispose.dispose();
    }

}<|MERGE_RESOLUTION|>--- conflicted
+++ resolved
@@ -88,13 +88,8 @@
     protected create(options?: MonacoEditor.IOptions, override?: EditorServiceOverrides, widgetOptions?: ICodeEditorWidgetOptions): Disposable {
         const combinedOptions = {
             ...options,
-<<<<<<< HEAD
-            lightbulb: { enabled: true },
+            lightbulb: { enabled: ShowLightbulbIconMode.On },
             fixedOverflowWidgets: false,
-=======
-            lightbulb: { enabled: ShowLightbulbIconMode.On },
-            fixedOverflowWidgets: true,
->>>>>>> 05982e8c
             automaticLayout: true,
             scrollbar: {
                 useShadows: false,
