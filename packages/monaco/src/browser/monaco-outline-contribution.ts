--- conflicted
+++ resolved
@@ -130,12 +130,7 @@
             this.roots.forEach(resetSelection);
         } else {
             this.roots = [];
-<<<<<<< HEAD
-            // eslint-disable-next-line @typescript-eslint/await-thenable
-            const providers = await StandaloneServices.get(ILanguageFeaturesService).documentSymbolProvider.all(model);
-=======
-            const providers = DocumentSymbolProviderRegistry.all(model);
->>>>>>> 7fd85c09
+            const providers = StandaloneServices.get(ILanguageFeaturesService).documentSymbolProvider.all(model);
             if (token.isCancellationRequested) {
                 return [];
             }
@@ -146,20 +141,11 @@
                     if (token.isCancellationRequested) {
                         return [];
                     }
-<<<<<<< HEAD
                     const nodes = this.createNodes(uri, symbols);
                     if (providers.length > 1 && provider.displayName) {
                         const providerRoot = this.createProviderRootNode(uri, provider.displayName, nodes);
                         this.roots.push(providerRoot);
                     } else {
-=======
-                    if (providers.length > 1 && provider.displayName) {
-                        const nodes = this.createNodes(uri, symbols || []);
-                        const providerRootNode = this.createProviderRootNode(uri, provider.displayName, nodes);
-                        this.roots.push(providerRootNode);
-                    } else {
-                        const nodes = this.createNodes(uri, symbols || []);
->>>>>>> 7fd85c09
                         this.roots.push(...nodes);
                     }
                 } catch {
@@ -177,13 +163,8 @@
             id: displayName,
             name: displayName,
             iconClass: '',
-<<<<<<< HEAD
             range: this.asRange(new Monaco.Range(0, 0, 0, 0)),
             fullRange: this.asRange(new Monaco.Range(0, 0, 0, 0)),
-=======
-            range: this.asRange(new monaco.Range(0, 0, 0, 0)),
-            fullRange: this.asRange(new monaco.Range(0, 0, 0, 0)),
->>>>>>> 7fd85c09
             children,
             parent: undefined,
             selected: false,
@@ -192,12 +173,8 @@
         return node;
     }
 
-<<<<<<< HEAD
     protected createNodes(uri: URI, symbols: Monaco.languages.DocumentSymbol[] | DocumentSymbol[]): MonacoOutlineSymbolInformationNode[] {
         symbols = symbols as Monaco.languages.DocumentSymbol[];
-=======
-    protected createNodes(uri: URI, symbols: DocumentSymbol[]): MonacoOutlineSymbolInformationNode[] {
->>>>>>> 7fd85c09
         let rangeBased = false;
         const ids = new Map();
         const roots: MonacoOutlineSymbolInformationNode[] = [];
