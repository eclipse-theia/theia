--- conflicted
+++ resolved
@@ -61,18 +61,10 @@
         return this._diffNavigator;
     }
 
-<<<<<<< HEAD
-    protected create(options?: IDiffEditorConstructionOptions, override?: EditorServiceOverrides): Disposable {
+    protected override create(options?: IDiffEditorConstructionOptions, override?: EditorServiceOverrides): Disposable {
         const instantiator = this.getInstantiatorWithOverrides(override);
         this._diffEditor = instantiator
             .createInstance(StandaloneDiffEditor, this.node, { ...options, fixedOverflowWidgets: true }) as unknown as Monaco.editor.IStandaloneDiffEditor;
-=======
-    protected override create(options?: IDiffEditorConstructionOptions, override?: monaco.editor.IEditorOverrideServices): Disposable {
-        this._diffEditor = monaco.editor.createDiffEditor(this.node, <IDiffEditorConstructionOptions>{
-            ...options,
-            fixedOverflowWidgets: true
-        }, override);
->>>>>>> de225dc2
         this.editor = this._diffEditor.getModifiedEditor();
         return this._diffEditor;
     }
