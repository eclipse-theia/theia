--- conflicted
+++ resolved
@@ -27,26 +27,15 @@
     "watch": "theiaext watch"
   },
   "dependencies": {
-<<<<<<< HEAD
-    "@theia/core": "1.22.1",
-    "@theia/editor": "1.22.1",
-    "@theia/file-search": "1.22.1",
-    "@theia/filesystem": "1.22.1",
-    "@theia/monaco": "1.22.1",
-    "@theia/preferences": "1.22.1",
-    "@theia/search-in-workspace": "1.22.1",
-    "@theia/userstorage": "1.22.1",
-    "@theia/workspace": "1.22.1",
-=======
     "@theia/core": "1.23.0",
     "@theia/editor": "1.23.0",
     "@theia/file-search": "1.23.0",
     "@theia/filesystem": "1.23.0",
     "@theia/monaco": "1.23.0",
+    "@theia/preferences": "1.23.0",
     "@theia/search-in-workspace": "1.23.0",
     "@theia/userstorage": "1.23.0",
     "@theia/workspace": "1.23.0",
->>>>>>> f0cdf69e
     "ajv": "^6.5.3",
     "jsonc-parser": "^2.2.0",
     "perfect-scrollbar": "^1.3.0"
