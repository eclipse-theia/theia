// *****************************************************************************
// Copyright (C) 2021 Ericsson and others.
//
// This program and the accompanying materials are made available under the
// terms of the Eclipse Public License v. 2.0 which is available at
// http://www.eclipse.org/legal/epl-2.0.
//
// This Source Code may also be made available under the following Secondary
// Licenses when the conditions for such availability set forth in the Eclipse
// Public License v. 2.0 are satisfied: GNU General Public License, version 2
// with the GNU Classpath Exception which is available at
// https://www.gnu.org/software/classpath/license.html.
//
// SPDX-License-Identifier: EPL-2.0 OR GPL-2.0-only WITH Classpath-exception-2.0
// *****************************************************************************

import { Key, KeyCode } from '@theia/core/lib/browser';
import * as React from '@theia/core/shared/react';
import TextareaAutosize from 'react-textarea-autosize';
import debounce = require('@theia/core/shared/lodash.debounce');

interface HistoryState {
    history: string[];
    index: number;
};
type TextareaAttributes = Omit<React.TextareaHTMLAttributes<HTMLTextAreaElement>, 'style'>;

export class SearchInWorkspaceTextArea extends React.Component<TextareaAttributes, HistoryState> {
    static LIMIT = 100;

    textarea = React.createRef<HTMLTextAreaElement>();

    constructor(props: TextareaAttributes) {
        super(props);
        this.state = {
            history: [],
            index: 0,
        };
    }

    updateState(index: number, history?: string[]): void {
        this.value = history ? history[index] : this.state.history[index];
        this.setState(prevState => {
            const newState = {
                ...prevState,
                index,
            };
            if (history) {
                newState.history = history;
            }
            return newState;
        });
    }

    get value(): string {
        return this.textarea.current?.value ?? '';
    }

    set value(value: string) {
        if (this.textarea.current) {
            this.textarea.current.value = value;
        }
    }

    /**
     * Handle history navigation without overriding the parent's onKeyDown handler, if any.
     */
    protected readonly onKeyDown = (e: React.KeyboardEvent<HTMLTextAreaElement>): void => {
        // Navigate history only when cursor is at first or last position of the textarea
        if (Key.ARROW_UP.keyCode === KeyCode.createKeyCode(e.nativeEvent).key?.keyCode && e.currentTarget.selectionStart === 0) {
            e.preventDefault();
            this.previousValue();
        } else if (Key.ARROW_DOWN.keyCode === KeyCode.createKeyCode(e.nativeEvent).key?.keyCode && e.currentTarget.selectionEnd === e.currentTarget.value.length) {
            e.preventDefault();
            this.nextValue();
        }

        // Prevent newline on enter
        if (Key.ENTER.keyCode === KeyCode.createKeyCode(e.nativeEvent).key?.keyCode && !e.nativeEvent.shiftKey) {
            e.preventDefault();
        }

        setTimeout(() => {
            this.forceUpdate();
        }, 0);

        this.props.onKeyDown?.(e);
    };

    /**
     * Switch the textarea's text to the previous value, if any.
     */
    previousValue(): void {
        const { history, index } = this.state;
        if (!this.value) {
            this.value = history[index];
        } else if (index > 0 && index < history.length) {
            this.updateState(index - 1);
        }
    }

    /**
     * Switch the textarea's text to the next value, if any.
     */
    nextValue(): void {
        const { history, index } = this.state;
        if (index === history.length - 1) {
            this.value = '';
        } else if (!this.value) {
            this.value = history[index];
        } else if (index >= 0 && index < history.length - 1) {
            this.updateState(index + 1);
        }
    }

    /**
     * Handle history collection and textarea resizing without overriding the parent's onChange handler, if any.
     */
    protected readonly onChange = (e: React.ChangeEvent<HTMLTextAreaElement>): void => {
        this.addToHistory();
        this.forceUpdate();
        this.props.onChange?.(e);
    };

    /**
     * Add a nonempty current value to the history, if not already present. (Debounced, 1 second delay.)
     */
    readonly addToHistory = debounce(this.doAddToHistory, 1000);

    private doAddToHistory(): void {
        if (!this.value) {
            return;
        }
        const history = this.state.history
            .filter(term => term !== this.value)
            .concat(this.value)
            .slice(-SearchInWorkspaceTextArea.LIMIT);
        this.updateState(history.length - 1, history);
    }

    override render(): React.ReactNode {
<<<<<<< HEAD
=======
        const { onResize, ...filteredProps } = this.props;
        /* One row for an empty search input box (fixes bug #15229), seven rows for the normal state (from VS Code) */
        const maxRows = this.value.length ? 7 : 1;

>>>>>>> b10f8b24
        return (
            <TextareaAutosize
                {...this.props}
                autoCapitalize="off"
                autoCorrect="off"
                maxRows={maxRows}
                onChange={this.onChange}
                onKeyDown={this.onKeyDown}
                ref={this.textarea}
                rows={1}
                spellCheck={false}
            />
        );
    }
}<|MERGE_RESOLUTION|>--- conflicted
+++ resolved
@@ -139,13 +139,9 @@
     }
 
     override render(): React.ReactNode {
-<<<<<<< HEAD
-=======
-        const { onResize, ...filteredProps } = this.props;
         /* One row for an empty search input box (fixes bug #15229), seven rows for the normal state (from VS Code) */
         const maxRows = this.value.length ? 7 : 1;
 
->>>>>>> b10f8b24
         return (
             <TextareaAutosize
                 {...this.props}
