// *****************************************************************************
// Copyright (C) 2025 EclipseSource GmbH.
//
// This program and the accompanying materials are made available under the
// terms of the Eclipse Public License v. 2.0 which is available at
// http://www.eclipse.org/legal/epl-2.0.
//
// This Source Code may also be made available under the following Secondary
// Licenses when the conditions for such availability set forth in the Eclipse
// Public License v. 2.0 are satisfied: GNU General Public License, version 2
// with the GNU Classpath Exception which is available at
// https://www.gnu.org/software/classpath/license.html.
//
// SPDX-License-Identifier: EPL-2.0 OR GPL-2.0-only WITH Classpath-exception-2.0
// *****************************************************************************

import { ChatAgentLocation, ChatService } from '@theia/ai-chat/lib/common';
import { CommandContribution, CommandRegistry, CommandService } from '@theia/core';
import { TaskContextStorageService, TaskContextService } from '@theia/ai-chat/lib/browser/task-context-service';
import { injectable, inject } from '@theia/core/shared/inversify';
import { AI_SUMMARIZE_SESSION_AS_TASK_FOR_CODER, AI_UPDATE_TASK_CONTEXT_COMMAND } from '../common/summarize-session-commands';
import { CoderAgent } from './coder-agent';
import { TASK_CONTEXT_VARIABLE } from '@theia/ai-chat/lib/browser/task-context-variable';
<<<<<<< HEAD
import { ARCHITECT_TASK_SUMMARY_PROMPT_TEMPLATE_ID } from '../common/architect-prompt-template';
import { AICommandHandlerFactory } from '@theia/ai-core/lib/browser';
=======
import { ARCHITECT_TASK_SUMMARY_PROMPT_TEMPLATE_ID, ARCHITECT_TASK_SUMMARY_UPDATE_PROMPT_TEMPLATE_ID } from '../common/architect-prompt-template';
import { FILE_VARIABLE } from '@theia/ai-core/lib/browser/file-variable-contribution';
import { AIVariableResolutionRequest } from '@theia/ai-core';
import { FileService } from '@theia/filesystem/lib/browser/file-service';
import { WorkspaceService } from '@theia/workspace/lib/browser';
>>>>>>> 84667532

@injectable()
export class SummarizeSessionCommandContribution implements CommandContribution {
    @inject(ChatService)
    protected readonly chatService: ChatService;

    @inject(TaskContextService)
    protected readonly taskContextService: TaskContextService;

    @inject(CommandService)
    protected readonly commandService: CommandService;

    @inject(CoderAgent)
    protected readonly coderAgent: CoderAgent;

<<<<<<< HEAD
    @inject(AICommandHandlerFactory)
    protected readonly commandHandlerFactory: AICommandHandlerFactory;

    registerCommands(registry: CommandRegistry): void {
        registry.registerCommand(AI_SUMMARIZE_SESSION_AS_TASK_FOR_CODER, this.commandHandlerFactory({
=======
    @inject(TaskContextStorageService)
    protected readonly taskContextStorageService: TaskContextStorageService;

    @inject(FileService)
    protected readonly fileService: FileService;

    @inject(WorkspaceService)
    protected readonly wsService: WorkspaceService;

    registerCommands(registry: CommandRegistry): void {
        registry.registerCommand(AI_UPDATE_TASK_CONTEXT_COMMAND, {
            execute: async () => {
                const activeSession = this.chatService.getActiveSession();

                if (!activeSession) {
                    return;
                }

                // Check if there is an existing summary for this session
                if (!this.taskContextService.hasSummary(activeSession)) {
                    // If no summary exists, create one first
                    await this.taskContextService.summarize(activeSession, ARCHITECT_TASK_SUMMARY_PROMPT_TEMPLATE_ID);
                } else {
                    // Update existing summary
                    await this.taskContextService.update(activeSession, ARCHITECT_TASK_SUMMARY_UPDATE_PROMPT_TEMPLATE_ID);
                }
            }
        });

        registry.registerCommand(AI_SUMMARIZE_SESSION_AS_TASK_FOR_CODER, {
>>>>>>> 84667532
            execute: async () => {
                const activeSession = this.chatService.getActiveSession();

                if (!activeSession) {
                    return;
                }

                const summaryId = await this.taskContextService.summarize(activeSession, ARCHITECT_TASK_SUMMARY_PROMPT_TEMPLATE_ID);

                // Open the summary in a new editor
                await this.taskContextStorageService.open(summaryId);

                // Add the summary file to the context of the active Architect session
                const summary = this.taskContextService.getAll().find(s => s.id === summaryId);
                if (summary?.uri) {
                    if (await this.fileService.exists(summary?.uri)) {
                        const wsRelativePath = await this.wsService.getWorkspaceRelativePath(summary?.uri);
                        // Create a file variable for the summary
                        const fileVariable: AIVariableResolutionRequest = {
                            variable: FILE_VARIABLE,
                            arg: wsRelativePath
                        };

                        // Add the file to the active session's context
                        activeSession.model.context.addVariables(fileVariable);
                    }

                    // Create a new session with the coder agent
                    const newSession = this.chatService.createSession(ChatAgentLocation.Panel, { focus: true }, this.coderAgent);
                    const summaryVariable = { variable: TASK_CONTEXT_VARIABLE, arg: summaryId };
                    newSession.model.context.addVariables(summaryVariable);
                }
            }
        }));
    }
}<|MERGE_RESOLUTION|>--- conflicted
+++ resolved
@@ -21,16 +21,12 @@
 import { AI_SUMMARIZE_SESSION_AS_TASK_FOR_CODER, AI_UPDATE_TASK_CONTEXT_COMMAND } from '../common/summarize-session-commands';
 import { CoderAgent } from './coder-agent';
 import { TASK_CONTEXT_VARIABLE } from '@theia/ai-chat/lib/browser/task-context-variable';
-<<<<<<< HEAD
-import { ARCHITECT_TASK_SUMMARY_PROMPT_TEMPLATE_ID } from '../common/architect-prompt-template';
-import { AICommandHandlerFactory } from '@theia/ai-core/lib/browser';
-=======
 import { ARCHITECT_TASK_SUMMARY_PROMPT_TEMPLATE_ID, ARCHITECT_TASK_SUMMARY_UPDATE_PROMPT_TEMPLATE_ID } from '../common/architect-prompt-template';
 import { FILE_VARIABLE } from '@theia/ai-core/lib/browser/file-variable-contribution';
 import { AIVariableResolutionRequest } from '@theia/ai-core';
 import { FileService } from '@theia/filesystem/lib/browser/file-service';
 import { WorkspaceService } from '@theia/workspace/lib/browser';
->>>>>>> 84667532
+import { AICommandHandlerFactory } from '@theia/ai-core/lib/browser';
 
 @injectable()
 export class SummarizeSessionCommandContribution implements CommandContribution {
@@ -46,13 +42,6 @@
     @inject(CoderAgent)
     protected readonly coderAgent: CoderAgent;
 
-<<<<<<< HEAD
-    @inject(AICommandHandlerFactory)
-    protected readonly commandHandlerFactory: AICommandHandlerFactory;
-
-    registerCommands(registry: CommandRegistry): void {
-        registry.registerCommand(AI_SUMMARIZE_SESSION_AS_TASK_FOR_CODER, this.commandHandlerFactory({
-=======
     @inject(TaskContextStorageService)
     protected readonly taskContextStorageService: TaskContextStorageService;
 
@@ -62,8 +51,11 @@
     @inject(WorkspaceService)
     protected readonly wsService: WorkspaceService;
 
+    @inject(AICommandHandlerFactory)
+    protected readonly commandHandlerFactory: AICommandHandlerFactory;
+
     registerCommands(registry: CommandRegistry): void {
-        registry.registerCommand(AI_UPDATE_TASK_CONTEXT_COMMAND, {
+        registry.registerCommand(AI_UPDATE_TASK_CONTEXT_COMMAND, this.commandHandlerFactory({
             execute: async () => {
                 const activeSession = this.chatService.getActiveSession();
 
@@ -80,10 +72,9 @@
                     await this.taskContextService.update(activeSession, ARCHITECT_TASK_SUMMARY_UPDATE_PROMPT_TEMPLATE_ID);
                 }
             }
-        });
+        }));
 
-        registry.registerCommand(AI_SUMMARIZE_SESSION_AS_TASK_FOR_CODER, {
->>>>>>> 84667532
+        registry.registerCommand(AI_SUMMARIZE_SESSION_AS_TASK_FOR_CODER, this.commandHandlerFactory({
             execute: async () => {
                 const activeSession = this.chatService.getActiveSession();
 
