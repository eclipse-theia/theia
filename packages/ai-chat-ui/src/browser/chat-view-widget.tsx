--- conflicted
+++ resolved
@@ -94,12 +94,9 @@
         this.inputWidget.onUnpin = this.onUnpin.bind(this);
         this.inputWidget.onCancel = this.onCancel.bind(this);
         this.inputWidget.chatModel = this.chatSession.model;
-<<<<<<< HEAD
         this.inputWidget.pinnedAgent = this.chatSession.pinnedAgent;
-=======
         this.inputWidget.onDeleteChangeSet = this.onDeleteChangeSet.bind(this);
         this.inputWidget.onDeleteChangeSetElement = this.onDeleteChangeSetElement.bind(this);
->>>>>>> a177aa1c
         this.treeWidget.trackChatModel(this.chatSession.model);
 
         this.initListeners();
