--- conflicted
+++ resolved
@@ -13,19 +13,15 @@
 //
 // SPDX-License-Identifier: EPL-2.0 OR GPL-2.0-only WITH Classpath-exception-2.0
 // *****************************************************************************
-<<<<<<< HEAD
-import { ChangeSet, ChangeSetElement, ChatAgent, ChatChangeEvent, ChatModel, ChatRequestModel, ChatService, ChatSuggestion } from '@theia/ai-chat';
+import {
+    ChangeSet, ChangeSetElement, ChatAgent, ChatChangeEvent, ChatHierarchyBranch,
+    ChatModel, ChatRequestModel, ChatService, ChatSuggestion, EditableChatRequestModel
+} from '@theia/ai-chat';
 import { ChangeSetDecoratorService } from '@theia/ai-chat/lib/browser/change-set-decorator-service';
+import { ImageContextVariable } from '@theia/ai-chat/lib/common/image-context-variable';
 import { AIVariableResolutionRequest } from '@theia/ai-core';
 import { FrontendVariableService } from '@theia/ai-core/lib/browser';
-import { Disposable, DisposableCollection, InMemoryResources, URI, nls } from '@theia/core';
-=======
-import {
-    ChangeSet, ChangeSetElement, ChatAgent, ChatChangeEvent, ChatModel, ChatRequestModel,
-    ChatService, ChatSuggestion, EditableChatRequestModel, ChatHierarchyBranch
-} from '@theia/ai-chat';
 import { DisposableCollection, InMemoryResources, URI, nls } from '@theia/core';
->>>>>>> 5fb7b30e
 import { ContextMenuRenderer, LabelProvider, Message, OpenerService, ReactWidget } from '@theia/core/lib/browser';
 import { Deferred } from '@theia/core/lib/common/promise-util';
 import { inject, injectable, optional, postConstruct } from '@theia/core/shared/inversify';
@@ -37,7 +33,6 @@
 import { ChatInputAgentSuggestions } from './chat-input-agent-suggestions';
 import { CHAT_VIEW_LANGUAGE_EXTENSION } from './chat-view-language-contribution';
 import { ContextVariablePicker } from './context-variable-picker';
-import { ImageContextVariable } from '@theia/ai-chat/lib/common/image-context-variable';
 
 type Query = (query: string) => Promise<void>;
 type Unpin = () => void;
@@ -516,11 +511,7 @@
         return () => {
             listener.dispose();
         };
-<<<<<<< HEAD
-    }, [props.chatModel, props.actionService, props.labelProvider]);
-=======
     }, [props.chatModel, props.labelProvider, props.decoratorService, props.actionService]);
->>>>>>> 5fb7b30e
 
     React.useEffect(() => {
         const disposable = props.actionService.onDidChange(() => {
@@ -554,11 +545,7 @@
         if (!value || value.trim().length === 0) {
             return;
         }
-<<<<<<< HEAD
-
-        setInProgress(true);
-=======
->>>>>>> 5fb7b30e
+
         props.onQuery(value);
         setValue('');
 
