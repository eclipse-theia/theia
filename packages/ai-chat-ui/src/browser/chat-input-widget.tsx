// *****************************************************************************
// Copyright (C) 2024 EclipseSource GmbH.
//
// This program and the accompanying materials are made available under the
// terms of the Eclipse Public License v. 2.0 which is available at
// http://www.eclipse.org/legal/epl-2.0.
//
// This Source Code may also be made available under the following Secondary
// Licenses when the conditions for such availability set forth in the Eclipse
// Public License v. 2.0 are satisfied: GNU General Public License, version 2
// with the GNU Classpath Exception which is available at
// https://www.gnu.org/software/classpath/license.html.
//
// SPDX-License-Identifier: EPL-2.0 OR GPL-2.0-only WITH Classpath-exception-2.0
// *****************************************************************************
import { ChangeSet, ChangeSetElement, ChatAgent, ChatChangeEvent, ChatModel, ChatRequestModel } from '@theia/ai-chat';
import { Disposable, nls, UntitledResourceResolver } from '@theia/core';
import { ContextMenuRenderer, LabelProvider, Message, ReactWidget } from '@theia/core/lib/browser';
import { Deferred } from '@theia/core/lib/common/promise-util';
import { inject, injectable, optional, postConstruct } from '@theia/core/shared/inversify';
import * as React from '@theia/core/shared/react';
import { IMouseEvent } from '@theia/monaco-editor-core';
import { MonacoEditor } from '@theia/monaco/lib/browser/monaco-editor';
import { MonacoEditorProvider } from '@theia/monaco/lib/browser/monaco-editor-provider';
import { CHAT_VIEW_LANGUAGE_EXTENSION } from './chat-view-language-contribution';
import { AIVariableResolutionRequest, AIVariableService } from '@theia/ai-core';
import { ContextVariablePicker } from './context-variable-picker';

type Query = (query: string, context?: AIVariableResolutionRequest[]) => Promise<void>;
type Unpin = () => void;
type Cancel = (requestModel: ChatRequestModel) => void;
type DeleteChangeSet = (requestModel: ChatRequestModel) => void;
type DeleteChangeSetElement = (requestModel: ChatRequestModel, index: number) => void;

export const AIChatInputConfiguration = Symbol('AIChatInputConfiguration');
export interface AIChatInputConfiguration {
    showContext?: boolean;
    showPinnedAgent?: boolean;
}

@injectable()
export class AIChatInputWidget extends ReactWidget {
    public static ID = 'chat-input-widget';
    static readonly CONTEXT_MENU = ['chat-input-context-menu'];

    @inject(MonacoEditorProvider)
    protected readonly editorProvider: MonacoEditorProvider;

    @inject(UntitledResourceResolver)
    protected readonly untitledResourceResolver: UntitledResourceResolver;

    @inject(ContextMenuRenderer)
    protected readonly contextMenuRenderer: ContextMenuRenderer;

    @inject(AIChatInputConfiguration) @optional()
    protected readonly configuration: AIChatInputConfiguration | undefined;

    @inject(AIVariableService)
    protected readonly variableService: AIVariableService;

    @inject(LabelProvider)
    protected readonly labelProvider: LabelProvider;

    @inject(ContextVariablePicker)
    protected readonly contextVariablePicker: ContextVariablePicker;

    protected editorRef: MonacoEditor | undefined = undefined;
    private editorReady = new Deferred<void>();

    protected isEnabled = false;

    protected context: AIVariableResolutionRequest[] = [];

    private _onQuery: Query;
    set onQuery(query: Query) {
        this._onQuery = query;
    }
    private _onUnpin: Unpin;
    set onUnpin(unpin: Unpin) {
        this._onUnpin = unpin;
    }
    private _onCancel: Cancel;
    set onCancel(cancel: Cancel) {
        this._onCancel = cancel;
    }
    private _onDeleteChangeSet: DeleteChangeSet;
    set onDeleteChangeSet(deleteChangeSet: DeleteChangeSet) {
        this._onDeleteChangeSet = deleteChangeSet;
    }
    private _onDeleteChangeSetElement: DeleteChangeSetElement;
    set onDeleteChangeSetElement(deleteChangeSetElement: DeleteChangeSetElement) {
        this._onDeleteChangeSetElement = deleteChangeSetElement;
    }

    private _chatModel: ChatModel;
    set chatModel(chatModel: ChatModel) {
        this._chatModel = chatModel;
        this.update();
    }
    private _pinnedAgent: ChatAgent | undefined;
    set pinnedAgent(pinnedAgent: ChatAgent | undefined) {
        this._pinnedAgent = pinnedAgent;
        this.update();
    }

    @postConstruct()
    protected init(): void {
        this.id = AIChatInputWidget.ID;
        this.title.closable = false;
        this.update();
    }

    protected override onActivateRequest(msg: Message): void {
        super.onActivateRequest(msg);
        this.editorReady.promise.then(() => {
            if (this.editorRef) {
                this.editorRef.focus();
            }
        });
    }

    protected render(): React.ReactNode {
        return (
            <ChatInput
                onQuery={this._onQuery.bind(this)}
                onUnpin={this._onUnpin.bind(this)}
                onCancel={this._onCancel.bind(this)}
                onDragOver={this.onDragOver.bind(this)}
                onDrop={this.onDrop.bind(this)}
                onDeleteChangeSet={this._onDeleteChangeSet.bind(this)}
                onDeleteChangeSetElement={this._onDeleteChangeSetElement.bind(this)}
                onAddContextElement={this.addContextElement.bind(this)}
                onDeleteContextElement={this.deleteContextElement.bind(this)}
                context={this.context}
                chatModel={this._chatModel}
                pinnedAgent={this._pinnedAgent}
                editorProvider={this.editorProvider}
                untitledResourceResolver={this.untitledResourceResolver}
                contextMenuCallback={this.handleContextMenu.bind(this)}
                isEnabled={this.isEnabled}
                setEditorRef={editor => {
                    this.editorRef = editor;
                    this.editorReady.resolve();
                }}
                showContext={this.configuration?.showContext}
                showPinnedAgent={this.configuration?.showPinnedAgent}
                labelProvider={this.labelProvider}
            />
        );
    }

    protected onDragOver(event: React.DragEvent): void {
        event.preventDefault();
        event.stopPropagation();
        this.node.classList.add('drag-over');
        if (event.dataTransfer?.types.includes('text/plain')) {
            event.dataTransfer!.dropEffect = 'copy';
        } else {
            event.dataTransfer!.dropEffect = 'link';
        }
    }

    protected onDrop(event: React.DragEvent): void {
        event.preventDefault();
        event.stopPropagation();
        this.node.classList.remove('drag-over');
        const dataTransferText = event.dataTransfer?.getData('text/plain');
        const position = this.editorRef?.getControl().getTargetAtClientPoint(event.clientX, event.clientY)?.position;
        this.variableService.getDropResult(event.nativeEvent, { type: 'ai-chat-input-widget' }).then(result => {
            result.variables.forEach(variable => this.addContext(variable));
            const text = result.text ?? dataTransferText;
            if (position && text) {
                this.editorRef?.getControl().executeEdits('drag-and-drop', [{
                    range: {
                        startLineNumber: position.lineNumber,
                        startColumn: position.column,
                        endLineNumber: position.lineNumber,
                        endColumn: position.column
                    },
                    text
                }]);
            }
        });
    }

    public setEnabled(enabled: boolean): void {
        this.isEnabled = enabled;
        this.update();
    }

    protected addContextElement(): void {
        this.contextVariablePicker.pickContextVariable().then(contextElement => {
            if (contextElement) {
                this.context.push(contextElement);
                this.update();
            }
        });
    }

    protected deleteContextElement(index: number): void {
        this.context.splice(index, 1);
        this.update();
    }

    protected handleContextMenu(event: IMouseEvent): void {
        this.contextMenuRenderer.render({
            menuPath: AIChatInputWidget.CONTEXT_MENU,
            anchor: { x: event.posx, y: event.posy },
        });
        event.preventDefault();
    }

    addContext(variable: AIVariableResolutionRequest): void {
        this.context.push(variable);
        this.update();
    }
}

interface ChatInputProperties {
    onCancel: (requestModel: ChatRequestModel) => void;
    onQuery: (query: string, context?: AIVariableResolutionRequest[]) => void;
    onUnpin: () => void;
    onDragOver: (event: React.DragEvent) => void;
    onDrop: (event: React.DragEvent) => void;
    onDeleteChangeSet: (sessionId: string) => void;
    onDeleteChangeSetElement: (sessionId: string, index: number) => void;
    onAddContextElement: () => void;
    onDeleteContextElement: (index: number) => void;
    context?: AIVariableResolutionRequest[];
    isEnabled?: boolean;
    chatModel: ChatModel;
    pinnedAgent?: ChatAgent;
    editorProvider: MonacoEditorProvider;
    untitledResourceResolver: UntitledResourceResolver;
    contextMenuCallback: (event: IMouseEvent) => void;
    setEditorRef: (editor: MonacoEditor | undefined) => void;
    showContext?: boolean;
    showPinnedAgent?: boolean;
    labelProvider: LabelProvider;
}

const ChatInput: React.FunctionComponent<ChatInputProperties> = (props: ChatInputProperties) => {
    const onDeleteChangeSet = () => props.onDeleteChangeSet(props.chatModel.id);
    const onDeleteChangeSetElement = (index: number) => props.onDeleteChangeSetElement(props.chatModel.id, index);

    const [inProgress, setInProgress] = React.useState(false);
    const [isInputEmpty, setIsInputEmpty] = React.useState(true);
    const [changeSetUI, setChangeSetUI] = React.useState(
        () => props.chatModel.changeSet ? buildChangeSetUI(props.chatModel.changeSet, props.labelProvider, onDeleteChangeSet, onDeleteChangeSetElement) : undefined
    );

    // eslint-disable-next-line no-null/no-null
    const editorContainerRef = React.useRef<HTMLDivElement | null>(null);
    // eslint-disable-next-line no-null/no-null
    const placeholderRef = React.useRef<HTMLDivElement | null>(null);
    const editorRef = React.useRef<MonacoEditor | undefined>(undefined);

    React.useEffect(() => {
        const createInputElement = async () => {
            const paddingTop = 6;
            const lineHeight = 20;
            const maxHeight = 240;
            const resource = await props.untitledResourceResolver.createUntitledResource('', CHAT_VIEW_LANGUAGE_EXTENSION);
            const editor = await props.editorProvider.createInline(resource.uri, editorContainerRef.current!, {
                language: CHAT_VIEW_LANGUAGE_EXTENSION,
                // Disable code lens, inlay hints and hover support to avoid console errors from other contributions
                codeLens: false,
                inlayHints: { enabled: 'off' },
                hover: { enabled: false },
                autoSizing: false, // we handle the sizing ourselves
                scrollBeyondLastLine: false,
                scrollBeyondLastColumn: 0,
                minHeight: 1,
                fontFamily: 'var(--theia-ui-font-family)',
                fontSize: 13,
                cursorWidth: 1,
                maxHeight: -1,
                scrollbar: { horizontal: 'hidden' },
                automaticLayout: true,
                lineNumbers: 'off',
                lineHeight,
                padding: { top: paddingTop },
                suggest: {
                    showIcons: true,
                    showSnippets: false,
                    showWords: false,
                    showStatusBar: false,
                    insertMode: 'replace',
                },
                bracketPairColorization: { enabled: false },
                wrappingStrategy: 'advanced',
                stickyScroll: { enabled: false },
            });

            if (editorContainerRef.current) {
                editorContainerRef.current.style.height = (lineHeight + (2 * paddingTop)) + 'px';
            }

            const updateEditorHeight = () => {
                if (editorContainerRef.current) {
                    const contentHeight = editor.getControl().getContentHeight() + paddingTop;
                    editorContainerRef.current.style.height = `${Math.min(contentHeight, maxHeight)}px`;
                }
            };
            editor.getControl().onDidChangeModelContent(() => {
                const value = editor.getControl().getValue();
                setIsInputEmpty(!value || value.length === 0);
                updateEditorHeight();
                handleOnChange();
            });
            const resizeObserver = new ResizeObserver(updateEditorHeight);
            if (editorContainerRef.current) {
                resizeObserver.observe(editorContainerRef.current);
            }
            editor.getControl().onDidDispose(() => {
                resizeObserver.disconnect();
            });

            editor.getControl().onContextMenu(e =>
                props.contextMenuCallback(e.event)
            );

            editorRef.current = editor;
            props.setEditorRef(editor);
        };
        createInputElement();

        return () => {
            props.setEditorRef(undefined);
            if (editorRef.current) {
                editorRef.current.dispose();
            }
        };
    }, []);

    const responseListenerRef = React.useRef<Disposable>();
    // track chat model updates to keep our UI in sync
    // - keep "inProgress" in sync with the request state
    // - keep "changeSetUI" in sync with the change set
    React.useEffect(() => {
        const listener = props.chatModel.onDidChange(event => {
            if (event.kind === 'addRequest') {
                if (event.request) {
                    setInProgress(ChatRequestModel.isInProgress(event.request));
                }
                responseListenerRef.current?.dispose();
                responseListenerRef.current = event.request.response.onDidChange(() =>
                    setInProgress(ChatRequestModel.isInProgress(event.request))
                );
            } else if (ChatChangeEvent.isChangeSetEvent(event)) {
                if (event.changeSet) {
                    setChangeSetUI(buildChangeSetUI(event.changeSet, props.labelProvider, onDeleteChangeSet, onDeleteChangeSetElement));
                } else {
                    setChangeSetUI(undefined);
                }
            }
        });
        setChangeSetUI(props.chatModel.changeSet ? buildChangeSetUI(props.chatModel.changeSet, props.labelProvider, onDeleteChangeSet, onDeleteChangeSetElement) : undefined);
        return () => {
            listener?.dispose();
            responseListenerRef.current?.dispose();
            responseListenerRef.current = undefined;
        };
    }, [props.chatModel]);

    function submit(value: string): void {
        if (!value || value.trim().length === 0) {
            return;
        }
        setInProgress(true);
        props.onQuery(value, props.context);
        if (editorRef.current) {
            editorRef.current.document.textEditorModel.setValue('');
        }
    }

    const onKeyDown = React.useCallback((event: React.KeyboardEvent) => {
        if (!props.isEnabled) {
            return;
        }
        if (event.key === 'Enter' && !event.shiftKey) {
            event.preventDefault();
            submit(editorRef.current?.document.textEditorModel.getValue() || '');
        }
    }, [props.isEnabled]);

    const handleInputFocus = () => {
        hidePlaceholderIfEditorFilled();
    };

    const handleOnChange = () => {
        showPlaceholderIfEditorEmpty();
        hidePlaceholderIfEditorFilled();
    };

    const handleInputBlur = () => {
        showPlaceholderIfEditorEmpty();
    };

    const showPlaceholderIfEditorEmpty = () => {
        if (!editorRef.current?.getControl().getValue()) {
            placeholderRef.current?.classList.remove('hidden');
        }
    };

    const hidePlaceholderIfEditorFilled = () => {
        const value = editorRef.current?.getControl().getValue();
        if (value && value.length > 0) {
            placeholderRef.current?.classList.add('hidden');
        }
    };

    const handlePin = () => {
        if (editorRef.current) {
            editorRef.current.getControl().getModel()?.applyEdits([{
                range: {
                    startLineNumber: 1,
                    startColumn: 1,
                    endLineNumber: 1,
                    endColumn: 1
                },
                text: '@ ',
            }]);
            editorRef.current.getControl().setPosition({ lineNumber: 1, column: 2 });
            editorRef.current.getControl().getAction('editor.action.triggerSuggest')?.run();
        }
    };

    const leftOptions = [
        ...(props.showContext
            ? [{
<<<<<<< HEAD
                title: 'Attach elements to context',
                handler: () => props.onAddContextElement(),
=======
                title: nls.localize('theia/ai/chat-ui/attachToContext', 'Attach elements to context'),
                handler: () => { /* TODO */ },
>>>>>>> 15f9c399
                className: 'codicon-add'
            }]
            : []),
        ...(props.showPinnedAgent
            ? [{
                title: props.pinnedAgent ? nls.localize('theia/ai/chat-ui/unpinAgent', 'Unpin Agent') : nls.localize('theia/ai/chat-ui/pinAgent', 'Pin Agent'),
                handler: props.pinnedAgent ? props.onUnpin : handlePin,
                className: 'at-icon',
                text: {
                    align: 'right',
                    content: props.pinnedAgent && props.pinnedAgent.name
                },
            }]
            : []),
    ] as Option[];

    const rightOptions = inProgress
        ? [{
            title: nls.localize('theia/ai/chat-ui/cancel', 'Cancel (Esc)'),
            handler: () => {
                const latestRequest = getLatestRequest(props.chatModel);
                if (latestRequest) {
                    props.onCancel(latestRequest);
                }
                setInProgress(false);
            },
            className: 'codicon-stop-circle'
        }]
        : [{
            title: nls.localize('theia/ai/chat-ui/send', 'Send (Enter)'),
            handler: () => {
                if (props.isEnabled) {
                    submit(editorRef.current?.document.textEditorModel.getValue() || '');
                }
            },
            className: 'codicon-send',
            disabled: isInputEmpty || !props.isEnabled
        }];

    const contextUI = buildContextUI(props.context, props.labelProvider, props.onDeleteContextElement);

    return <div className='theia-ChatInput' onDragOver={props.onDragOver} onDrop={props.onDrop}    >
        {changeSetUI?.elements &&
            <ChangeSetBox changeSet={changeSetUI} />
        }
        <div className='theia-ChatInput-Editor-Box'>
            <div className='theia-ChatInput-Editor' ref={editorContainerRef} onKeyDown={onKeyDown} onFocus={handleInputFocus} onBlur={handleInputBlur}>
                <div ref={placeholderRef} className='theia-ChatInput-Editor-Placeholder'>{nls.localizeByDefault('Ask a question')}</div>
            </div>
            {props.context && props.context.length > 0 &&
                <ChatContext context={contextUI.context} />
            }
            <ChatInputOptions leftOptions={leftOptions} rightOptions={rightOptions} />
        </div>
    </div>;
};

const noPropagation = (handler: () => void) => (e: React.MouseEvent) => {
    handler();
    e.stopPropagation();
};

const buildChangeSetUI = (changeSet: ChangeSet, labelProvider: LabelProvider, onDeleteChangeSet: () => void, onDeleteChangeSetElement: (index: number) => void): ChangeSetUI => ({
    title: changeSet.title,
    disabled: !hasPendingElementsToAccept(changeSet),
    acceptAllPendingElements: () => acceptAllPendingElements(changeSet),
    delete: () => onDeleteChangeSet(),
    elements: changeSet.getElements().map(element => ({
        open: element?.open?.bind(element),
        iconClass: element.icon ?? labelProvider.getIcon(element.uri) ?? labelProvider.fileIcon,
        nameClass: `${element.type} ${element.state}`,
        name: element.name ?? labelProvider.getName(element.uri),
        additionalInfo: element.additionalInfo ?? labelProvider.getDetails(element.uri),
        openChange: element?.openChange?.bind(element),
        accept: element.state !== 'applied' ? element?.accept?.bind(element) : undefined,
        discard: element.state === 'applied' ? element?.discard?.bind(element) : undefined,
        delete: () => onDeleteChangeSetElement(changeSet.getElements().indexOf(element))
    }))
});

interface ChangeSetUIElement {
    name: string;
    iconClass: string;
    nameClass: string;
    additionalInfo: string;
    open?: () => void;
    openChange?: () => void;
    accept?: () => void;
    discard?: () => void;
    delete: () => void;
}

interface ChangeSetUI {
    title: string;
    disabled: boolean;
    acceptAllPendingElements: () => void;
    delete: () => void;
    elements: ChangeSetUIElement[];
}

const ChangeSetBox: React.FunctionComponent<{ changeSet: ChangeSetUI }> = ({ changeSet }) => (
    <div className='theia-ChatInput-ChangeSet-Box'>
        <div className='theia-ChatInput-ChangeSet-Header'>
            <h3>{changeSet.title}</h3>
            <div className='theia-ChatInput-ChangeSet-Header-Actions'>
                <button
                    className='theia-button'
                    disabled={changeSet.disabled}
                    title={nls.localize('theia/ai/chat-ui/acceptAll', 'Accept all pending changes')}
                    onClick={() => changeSet.acceptAllPendingElements()}
                >
                    Accept
                </button>
                <span className='codicon codicon-close action' title={nls.localize('theia/ai/chat-ui/deleteChangeSet', 'Delete Change Set')} onClick={() => changeSet.delete()} />
            </div>
        </div>
        <div className='theia-ChatInput-ChangeSet-List'>
            <ul>
                {changeSet.elements.map((element, index) => (
                    <li key={index} title={nls.localize('theia/ai/chat-ui/openDiff', 'Open Diff')} onClick={() => element.openChange?.()}>
                        <div className={`theia-ChatInput-ChangeSet-Icon ${element.iconClass}`} />
                        <span className='theia-ChatInput-ChangeSet-labelParts'>
                            <span className={`theia-ChatInput-ChangeSet-title ${element.nameClass}`}>
                                {element.name}
                            </span>
                            <span className='theia-ChatInput-ChangeSet-additionalInfo'>
                                {element.additionalInfo}
                            </span>
                        </span>
                        <div className='theia-ChatInput-ChangeSet-Actions'>
                            {element.open && (
                                <span
                                    className='codicon codicon-file action'
                                    title={nls.localize('theia/ai/chat-ui/openOriginalFile', 'Open Original File')}
                                    onClick={noPropagation(() => element.open!())}
                                />)}
                            {element.discard && (
                                <span
                                    className='codicon codicon-discard action'
                                    title={nls.localizeByDefault('Undo')}
                                    onClick={noPropagation(() => element.discard!())}
                                />)}
                            {element.accept && (
                                <span
                                    className='codicon codicon-check action'
                                    title={nls.localizeByDefault('Accept')}
                                    onClick={noPropagation(() => element.accept!())}
                                />)}
                            <span className='codicon codicon-close action' title={nls.localizeByDefault('Delete')} onClick={noPropagation(() => element.delete())} />
                        </div>
                    </li>
                ))}
            </ul>
        </div>
    </div>
);

interface ChatInputOptionsProps {
    leftOptions: Option[];
    rightOptions: Option[];
}

interface Option {
    title: string;
    handler: () => void;
    className: string;
    disabled?: boolean;
    text?: {
        align?: 'left' | 'right';
        content: string;
    };
}

const ChatInputOptions: React.FunctionComponent<ChatInputOptionsProps> = ({ leftOptions, rightOptions }) => (
    <div className="theia-ChatInputOptions">
        <div className="theia-ChatInputOptions-left">
            {leftOptions.map((option, index) => (
                <span
                    key={index}
                    className={`option ${option.disabled ? 'disabled' : ''} ${option.text?.align === 'right' ? 'reverse' : ''}`}
                    title={option.title}
                    onClick={option.handler}
                >
                    <span>{option.text?.content}</span>
                    <span className={`codicon ${option.className}`} />
                </span>
            ))}
        </div>
        <div className="theia-ChatInputOptions-right">
            {rightOptions.map((option, index) => (
                <span
                    key={index}
                    className={`option ${option.disabled ? 'disabled' : ''} ${option.text?.align === 'right' ? 'reverse' : ''}`}
                    title={option.title}
                    onClick={option.handler}
                >
                    <span>{option.text?.content}</span>
                    <span className={`codicon ${option.className}`} />
                </span>
            ))}
        </div>
    </div>
);

function acceptAllPendingElements(changeSet: ChangeSet): void {
    acceptablePendingElements(changeSet).forEach(e => e.accept!());
}

function hasPendingElementsToAccept(changeSet: ChangeSet): boolean | undefined {
    return acceptablePendingElements(changeSet).length > 0;
}

function acceptablePendingElements(changeSet: ChangeSet): ChangeSetElement[] {
    return changeSet.getElements().filter(e => e.accept && (e.state === undefined || e.state === 'pending'));
}

function getLatestRequest(chatModel: ChatModel): ChatRequestModel | undefined {
    const requests = chatModel.getRequests();
    return requests.length > 0 ? requests[requests.length - 1] : undefined;
}

function buildContextUI(context: AIVariableResolutionRequest[] | undefined, labelProvider: LabelProvider, onDeleteContextElement: (index: number) => void): ChatContextUI {
    if (!context) {
        return { context: [] };
    }
    return {
        context: context.map((element, index) => ({
            name: labelProvider.getName(element),
            iconClass: labelProvider.getIcon(element),
            nameClass: element.variable.name,
            additionalInfo: labelProvider.getDetails(element),
            details: labelProvider.getLongName(element),
            delete: () => onDeleteContextElement(index),
        }))
    };
}

interface ChatContextUI {
    context: {
        name: string;
        iconClass: string;
        nameClass: string;
        additionalInfo?: string;
        details?: string;
        delete: () => void;
        open?: () => void;
    }[];
}

const ChatContext: React.FunctionComponent<ChatContextUI> = ({ context }) => (
    <div className="theia-ChatInput-ChatContext">
        <ul>
            {context.map((element, index) => (
                <li key={index} className="theia-ChatInput-ChatContext-Element" title={element.details} onClick={() => element.open?.()}>
                    <div className={`theia-ChatInput-ChatContext-Icon ${element.iconClass}`} />
                    <span className={`theia-ChatInput-ChatContext-title ${element.nameClass}`}>
                        {element.name}
                    </span>
                    <span className='theia-ChatInput-ChatContext-additionalInfo'>
                        {element.additionalInfo}
                    </span>
                    <span className="codicon codicon-close action" title="Delete" onClick={() => element.delete()} />
                </li>
            ))}
        </ul>
    </div>
);<|MERGE_RESOLUTION|>--- conflicted
+++ resolved
@@ -429,13 +429,8 @@
     const leftOptions = [
         ...(props.showContext
             ? [{
-<<<<<<< HEAD
-                title: 'Attach elements to context',
+                title: nls.localize('theia/ai/chat-ui/attachToContext', 'Attach elements to context'),
                 handler: () => props.onAddContextElement(),
-=======
-                title: nls.localize('theia/ai/chat-ui/attachToContext', 'Attach elements to context'),
-                handler: () => { /* TODO */ },
->>>>>>> 15f9c399
                 className: 'codicon-add'
             }]
             : []),
