--- conflicted
+++ resolved
@@ -173,11 +173,8 @@
                 showChangeSet={this.configuration?.showChangeSet}
                 labelProvider={this.labelProvider}
                 actionService={this.changeSetActionService}
-<<<<<<< HEAD
                 decoratorService={this.changeSetDecoratorService}
-=======
                 initialValue={this._initialValue}
->>>>>>> 7efd7dea
             />
         );
     }
@@ -276,11 +273,8 @@
     showChangeSet?: boolean;
     labelProvider: LabelProvider;
     actionService: ChangeSetActionService;
-<<<<<<< HEAD
     decoratorService: ChangeSetDecoratorService;
-=======
     initialValue?: string;
->>>>>>> 7efd7dea
 }
 
 const ChatInput: React.FunctionComponent<ChatInputProperties> = (props: ChatInputProperties) => {
@@ -448,7 +442,6 @@
         return () => disposable.dispose();
     });
 
-<<<<<<< HEAD
     React.useEffect(() => {
         const disposable = props.decoratorService.onDidChangeDecorations(() => {
             if (!props.chatModel.changeSet) {
@@ -465,13 +458,12 @@
         });
         return () => disposable.dispose();
     });
-=======
+
     const setValue = React.useCallback((value: string) => {
         if (editorRef.current && !editorRef.current.document.isDisposed()) {
             editorRef.current.document.textEditorModel.setValue(value);
         }
     }, [editorRef]);
->>>>>>> 7efd7dea
 
     const submit = React.useCallback(function submit(value: string): void {
         if (!value || value.trim().length === 0) {
