// *****************************************************************************
// Copyright (C) 2024 EclipseSource GmbH.
//
// This program and the accompanying materials are made available under the
// terms of the Eclipse Public License v. 2.0 which is available at
// http://www.eclipse.org/legal/epl-2.0.
//
// This Source Code may also be made available under the following Secondary
// Licenses when the conditions for such availability set forth in the Eclipse
// Public License v. 2.0 are satisfied: GNU General Public License, version 2
// with the GNU Classpath Exception which is available at
// https://www.gnu.org/software/classpath/license.html.
//
// SPDX-License-Identifier: EPL-2.0 OR GPL-2.0-only WITH Classpath-exception-2.0
// *****************************************************************************
<<<<<<< HEAD
import { ChangeSet, ChatAgent, ChatChangeEvent, ChatModel, ChatRequestModel, ChatService, ChatSuggestion } from '@theia/ai-chat';
import { ChangeSetDecoratorService } from '@theia/ai-chat/lib/browser/change-set-decorator-service';
import { AIVariableResolutionRequest, LLMImageData } from '@theia/ai-core';
import { FrontendVariableService } from '@theia/ai-core/lib/browser';
=======
import { ChangeSet, ChangeSetElement, ChatAgent, ChatChangeEvent, ChatModel, ChatRequestModel, ChatService, ChatSuggestion } from '@theia/ai-chat';
>>>>>>> df7606b8
import { Disposable, DisposableCollection, InMemoryResources, URI, nls } from '@theia/core';
import { ContextMenuRenderer, LabelProvider, Message, OpenerService, ReactWidget } from '@theia/core/lib/browser';
import { Deferred } from '@theia/core/lib/common/promise-util';
import { inject, injectable, optional, postConstruct } from '@theia/core/shared/inversify';
import * as React from '@theia/core/shared/react';
import { IMouseEvent } from '@theia/monaco-editor-core';
import { MonacoEditorProvider } from '@theia/monaco/lib/browser/monaco-editor-provider';
import { SimpleMonacoEditor } from '@theia/monaco/lib/browser/simple-monaco-editor';
import { ImagePreview, PastedImage } from './ImagePreview';
import { ChangeSetActionRenderer, ChangeSetActionService } from './change-set-actions/change-set-action-service';
import { ChatInputAgentSuggestions } from './chat-input-agent-suggestions';
import { CHAT_VIEW_LANGUAGE_EXTENSION } from './chat-view-language-contribution';
import { ContextVariablePicker } from './context-variable-picker';

type Query = (query: string) => Promise<void>;
type Unpin = () => void;
type Cancel = (requestModel: ChatRequestModel) => void;
type DeleteChangeSet = (requestModel: ChatRequestModel) => void;
type DeleteChangeSetElement = (requestModel: ChatRequestModel, index: number) => void;
type OpenContextElement = (request: AIVariableResolutionRequest) => unknown;

// Interface for the payload submitted to the AI
// interface ChatPayload {
//     text: string;
//     images?: PastedImage[];
// }

export const AIChatInputConfiguration = Symbol('AIChatInputConfiguration');
export interface AIChatInputConfiguration {
    showContext?: boolean;
    showPinnedAgent?: boolean;
    showChangeSet?: boolean;
    showSuggestions?: boolean;
}

@injectable()
export class AIChatInputWidget extends ReactWidget {
    public static ID = 'chat-input-widget';
    static readonly CONTEXT_MENU = ['chat-input-context-menu'];

    @inject(MonacoEditorProvider)
    protected readonly editorProvider: MonacoEditorProvider;

    @inject(InMemoryResources)
    protected readonly resources: InMemoryResources;

    @inject(ContextMenuRenderer)
    protected readonly contextMenuRenderer: ContextMenuRenderer;

    @inject(AIChatInputConfiguration) @optional()
    protected readonly configuration: AIChatInputConfiguration | undefined;

    @inject(FrontendVariableService)
    protected readonly variableService: FrontendVariableService;

    @inject(LabelProvider)
    protected readonly labelProvider: LabelProvider;

    @inject(ContextVariablePicker)
    protected readonly contextVariablePicker: ContextVariablePicker;

    @inject(ChangeSetActionService)
    protected readonly changeSetActionService: ChangeSetActionService;

    @inject(ChangeSetDecoratorService)
    protected readonly changeSetDecoratorService: ChangeSetDecoratorService;

    @inject(OpenerService)
    protected readonly openerService: OpenerService;

    @inject(ChatService)
    protected readonly chatService: ChatService;

    protected editorRef: SimpleMonacoEditor | undefined = undefined;
    protected readonly editorReady = new Deferred<void>();

    protected isEnabled = false;

    private _onQuery: Query;
    set onQuery(query: Query) {
        this._onQuery = query;
    }
    private _onUnpin: Unpin;
    set onUnpin(unpin: Unpin) {
        this._onUnpin = unpin;
    }
    private _onCancel: Cancel;
    set onCancel(cancel: Cancel) {
        this._onCancel = cancel;
    }
    private _onDeleteChangeSet: DeleteChangeSet;
    set onDeleteChangeSet(deleteChangeSet: DeleteChangeSet) {
        this._onDeleteChangeSet = deleteChangeSet;
    }
    private _onDeleteChangeSetElement: DeleteChangeSetElement;
    set onDeleteChangeSetElement(deleteChangeSetElement: DeleteChangeSetElement) {
        this._onDeleteChangeSetElement = deleteChangeSetElement;
    }

    private _initialValue?: string;
    set initialValue(value: string | undefined) {
        this._initialValue = value;
    }

    protected onDisposeForChatModel = new DisposableCollection();
    private _chatModel: ChatModel;
    set chatModel(chatModel: ChatModel) {
        this.onDisposeForChatModel.dispose();
        this.onDisposeForChatModel = new DisposableCollection();
        this.onDisposeForChatModel.push(chatModel.onDidChange(event => {
            if (event.kind === 'addVariable' || event.kind === 'removeVariable') {
                this.update();
            }
        }));
        this._chatModel = chatModel;
        this.update();
    }
    private _pinnedAgent: ChatAgent | undefined;
    set pinnedAgent(pinnedAgent: ChatAgent | undefined) {
        this._pinnedAgent = pinnedAgent;
        this.update();
    }

    // State for pasted images
    private _pastedImages: PastedImage[] = [];
    public get pastedImages(): PastedImage[] {
        return this._pastedImages;
    }

    @postConstruct()
    protected init(): void {
        this.id = AIChatInputWidget.ID;
        this.title.closable = false;
        this.toDispose.push(this.resources.add(this.getResourceUri(), ''));
        this.update();
    }

    // Process a file blob into an image
    private processImageFromClipboard(blob: File): void {
        const reader = new FileReader();
        reader.onload = e => {
            if (!e.target?.result) { return; }

            const imageId = `img-${Date.now()}`;
            const dataUrl = e.target.result as string;

            // Extract the base64 data by removing the data URL prefix
            // Format is like: data:image/png;base64,BASE64DATA
            const imageData = dataUrl.substring(dataUrl.indexOf(',') + 1);

            // Add image to state
            const newImage: PastedImage = {
                id: imageId,
                data: imageData, // Store just the base64 data without the prefix
                name: blob.name || `pasted-image-${Date.now()}.png`,
                type: blob.type as PastedImage['type']
            };

            this._pastedImages = [...this._pastedImages, newImage];

            this.update();
        };

        reader.readAsDataURL(blob);
    }

    // Remove an image by id
    public removeImage(id: string): void {
        this._pastedImages = this._pastedImages.filter(img => img.id !== id);
        this.update();
    }

    protected override onActivateRequest(msg: Message): void {
        super.onActivateRequest(msg);
        this.editorReady.promise.then(() => {
            if (this.editorRef) {
                this.editorRef.focus();
            }
        });
    }

    protected getResourceUri(): URI {
        return new URI(`ai-chat:/input.${CHAT_VIEW_LANGUAGE_EXTENSION}`);
    }

    protected render(): React.ReactNode {
        return (
            <ChatInput
                onQuery={this._onQuery.bind(this)}
                onUnpin={this._onUnpin.bind(this)}
                onCancel={this._onCancel.bind(this)}
                onDragOver={this.onDragOver.bind(this)}
                onDrop={this.onDrop.bind(this)}
                onDeleteChangeSet={this._onDeleteChangeSet.bind(this)}
                onDeleteChangeSetElement={this._onDeleteChangeSetElement.bind(this)}
                onAddContextElement={this.addContextElement.bind(this)}
                onDeleteContextElement={this.deleteContextElement.bind(this)}
                context={this.getContext()}
                onOpenContextElement={this.openContextElement.bind(this)}
                chatModel={this._chatModel}
                pinnedAgent={this._pinnedAgent}
                editorProvider={this.editorProvider}
                uri={this.getResourceUri()}
                contextMenuCallback={this.handleContextMenu.bind(this)}
                isEnabled={this.isEnabled}
                setEditorRef={editor => {
                    this.editorRef = editor;
                    this.editorReady.resolve();
                }}
                showContext={this.configuration?.showContext}
                showPinnedAgent={this.configuration?.showPinnedAgent}
                showChangeSet={this.configuration?.showChangeSet}
                showSuggestions={this.configuration?.showSuggestions}
                labelProvider={this.labelProvider}
                actionService={this.changeSetActionService}
                decoratorService={this.changeSetDecoratorService}
                initialValue={this._initialValue}
                openerService={this.openerService}
                pastedImages={this._pastedImages}
                onRemoveImage={this.removeImage.bind(this)}
                onImagePasted={this.processImageFromClipboard.bind(this)}
                suggestions={this._chatModel.suggestions}
            />
        );
    }

    protected onDragOver(event: React.DragEvent): void {
        event.preventDefault();
        event.stopPropagation();
        this.node.classList.add('drag-over');
        if (event.dataTransfer?.types.includes('text/plain')) {
            event.dataTransfer!.dropEffect = 'copy';
        } else {
            event.dataTransfer!.dropEffect = 'link';
        }
    }

    protected onDrop(event: React.DragEvent): void {
        event.preventDefault();
        event.stopPropagation();
        this.node.classList.remove('drag-over');
        const dataTransferText = event.dataTransfer?.getData('text/plain');
        const position = this.editorRef?.getControl().getTargetAtClientPoint(event.clientX, event.clientY)?.position;
        this.variableService.getDropResult(event.nativeEvent, { type: 'ai-chat-input-widget' }).then(result => {
            result.variables.forEach(variable => this.addContext(variable));
            const text = result.text ?? dataTransferText;
            if (position && text) {
                this.editorRef?.getControl().executeEdits('drag-and-drop', [{
                    range: {
                        startLineNumber: position.lineNumber,
                        startColumn: position.column,
                        endLineNumber: position.lineNumber,
                        endColumn: position.column
                    },
                    text
                }]);
            }
        });
    }

    protected async openContextElement(request: AIVariableResolutionRequest): Promise<void> {
        const session = this.chatService.getSessions().find(candidate => candidate.model.id === this._chatModel.id);
        const context = { session };
        await this.variableService.open(request, context);
    }

    public setEnabled(enabled: boolean): void {
        this.isEnabled = enabled;
        this.update();
    }

    protected addContextElement(): void {
        this.contextVariablePicker.pickContextVariable().then(contextElement => {
            if (contextElement) {
                this.addContext(contextElement);
            }
        });
    }

    protected deleteContextElement(index: number): void {
        this._chatModel.context.deleteVariables(index);
    }

    protected handleContextMenu(event: IMouseEvent): void {
        this.contextMenuRenderer.render({
            menuPath: AIChatInputWidget.CONTEXT_MENU,
            anchor: { x: event.posx, y: event.posy },
            context: event.target,
            args: [this.editorRef]
        });
        event.preventDefault();
    }

    addContext(variable: AIVariableResolutionRequest): void {
        this._chatModel.context.addVariables(variable);
    }

    protected getContext(): readonly AIVariableResolutionRequest[] {
        return this._chatModel.context.getVariables();
    }
}

interface ChatInputProperties {
    onCancel: (requestModel: ChatRequestModel) => void;
    onQuery: (query?: string, images?: LLMImageData[]) => void;
    onUnpin: () => void;
    onDragOver: (event: React.DragEvent) => void;
    onDrop: (event: React.DragEvent) => void;
    onDeleteChangeSet: (sessionId: string) => void;
    onDeleteChangeSetElement: (sessionId: string, uri: URI) => void;
    onAddContextElement: () => void;
    onDeleteContextElement: (index: number) => void;
    onOpenContextElement: OpenContextElement;
    context?: readonly AIVariableResolutionRequest[];
    isEnabled?: boolean;
    chatModel: ChatModel;
    pinnedAgent?: ChatAgent;
    editorProvider: MonacoEditorProvider;
    uri: URI;
    contextMenuCallback: (event: IMouseEvent) => void;
    setEditorRef: (editor: SimpleMonacoEditor | undefined) => void;
    showContext?: boolean;
    showPinnedAgent?: boolean;
    showChangeSet?: boolean;
    showSuggestions?: boolean;
    labelProvider: LabelProvider;
    actionService: ChangeSetActionService;
    decoratorService: ChangeSetDecoratorService;
    initialValue?: string;
    openerService: OpenerService;
    pastedImages: PastedImage[];
    onRemoveImage: (id: string) => void;
    onImagePasted: (blob: File) => void;
    suggestions: readonly ChatSuggestion[]
}

const ChatInput: React.FunctionComponent<ChatInputProperties> = (props: ChatInputProperties) => {
    const onDeleteChangeSet = () => props.onDeleteChangeSet(props.chatModel.id);
    const onDeleteChangeSetElement = (uri: URI) => props.onDeleteChangeSetElement(props.chatModel.id, uri);

    const [inProgress, setInProgress] = React.useState(false);
    const [isInputEmpty, setIsInputEmpty] = React.useState(true);
    const [changeSetUI, setChangeSetUI] = React.useState(
        () => buildChangeSetUI(
            props.chatModel.changeSet,
            props.labelProvider,
            props.decoratorService,
            props.actionService.getActionsForChangeset(props.chatModel.changeSet),
            onDeleteChangeSet,
            onDeleteChangeSetElement
        ));

    // eslint-disable-next-line no-null/no-null
    const editorContainerRef = React.useRef<HTMLDivElement | null>(null);
    // eslint-disable-next-line no-null/no-null
    const placeholderRef = React.useRef<HTMLDivElement | null>(null);
    const editorRef = React.useRef<SimpleMonacoEditor | undefined>(undefined);
    // eslint-disable-next-line no-null/no-null
    const containerRef = React.useRef<HTMLDivElement>(null);

    // Handle paste events on the container
    const handlePaste = React.useCallback((e: ClipboardEvent) => {
        if (!e.clipboardData?.items) { return; }

        for (const item of e.clipboardData.items) {
            if (item.type.startsWith('image/')) {
                const blob = item.getAsFile();
                if (blob) {
                    e.preventDefault();
                    e.stopPropagation();
                    props.onImagePasted(blob);
                    break;
                }
            }
        }
    }, [props.onImagePasted]);

    // Set up paste handler on the container div
    React.useEffect(() => {
        const container = containerRef.current;
        if (container) {
            container.addEventListener('paste', handlePaste, true);

            return () => {
                container.removeEventListener('paste', handlePaste, true);
            };
        }
        return undefined;
    }, [handlePaste]);

    React.useEffect(() => {
        const uri = props.uri;
        const createInputElement = async () => {
            const paddingTop = 6;
            const lineHeight = 20;
            const maxHeight = 240;
            const editor = await props.editorProvider.createSimpleInline(uri, editorContainerRef.current!, {
                language: CHAT_VIEW_LANGUAGE_EXTENSION,
                // Disable code lens, inlay hints and hover support to avoid console errors from other contributions
                codeLens: false,
                inlayHints: { enabled: 'off' },
                hover: { enabled: false },
                autoSizing: false, // we handle the sizing ourselves
                scrollBeyondLastLine: false,
                scrollBeyondLastColumn: 0,
                minHeight: 1,
                fontFamily: 'var(--theia-ui-font-family)',
                fontSize: 13,
                cursorWidth: 1,
                maxHeight: -1,
                scrollbar: { horizontal: 'hidden', alwaysConsumeMouseWheel: false, handleMouseWheel: true },
                automaticLayout: true,
                lineNumbers: 'off',
                lineHeight,
                padding: { top: paddingTop },
                suggest: {
                    showIcons: true,
                    showSnippets: false,
                    showWords: false,
                    showStatusBar: false,
                    insertMode: 'replace',
                },
                bracketPairColorization: { enabled: false },
                wrappingStrategy: 'advanced',
                stickyScroll: { enabled: false },
            });

            if (editorContainerRef.current) {
                editorContainerRef.current.style.overflowY = 'auto'; // ensure vertical scrollbar
                editorContainerRef.current.style.height = (lineHeight + (2 * paddingTop)) + 'px';
            }

            const updateEditorHeight = () => {
                if (editorContainerRef.current) {
                    const contentHeight = editor.getControl().getContentHeight() + paddingTop;
                    editorContainerRef.current.style.height = `${Math.min(contentHeight, maxHeight)}px`;
                }
            };

            editor.getControl().onDidChangeModelContent(() => {
                const value = editor.getControl().getValue();
                setIsInputEmpty(!value || value.length === 0);
                updateEditorHeight();
                handleOnChange();
            });
            const resizeObserver = new ResizeObserver(updateEditorHeight);
            if (editorContainerRef.current) {
                resizeObserver.observe(editorContainerRef.current);
            }
            editor.getControl().onDidDispose(() => {
                resizeObserver.disconnect();
            });

            editor.getControl().onContextMenu(e =>
                props.contextMenuCallback(e.event)
            );

            editorRef.current = editor;
            props.setEditorRef(editor);

            if (props.initialValue) {
                setValue(props.initialValue);
            }
        };
        createInputElement();

        return () => {
            props.setEditorRef(undefined);
            if (editorRef.current) {
                editorRef.current.dispose();
            }
        };
    }, []);

    const responseListenerRef = React.useRef<Disposable>();
    // track chat model updates to keep our UI in sync
    // - keep "inProgress" in sync with the request state
    // - keep "changeSetUI" in sync with the change set
    React.useEffect(() => {
        const listener = props.chatModel.onDidChange(event => {
            if (event.kind === 'addRequest') {
                if (event.request) {
                    setInProgress(ChatRequestModel.isInProgress(event.request));
                }
                responseListenerRef.current?.dispose();
                responseListenerRef.current = event.request.response.onDidChange(() =>
                    setInProgress(ChatRequestModel.isInProgress(event.request))
                );
            } else if (ChatChangeEvent.isChangeSetEvent(event)) {
                setChangeSetUI(buildChangeSetUI(
                    props.chatModel.changeSet,
                    props.labelProvider,
                    props.decoratorService,
                    props.actionService.getActionsForChangeset(props.chatModel.changeSet),
                    onDeleteChangeSet,
                    onDeleteChangeSetElement
                ));
            }
        });
        setChangeSetUI(buildChangeSetUI(
            props.chatModel.changeSet,
            props.labelProvider,
            props.decoratorService,
            props.actionService.getActionsForChangeset(props.chatModel.changeSet),
            onDeleteChangeSet,
            onDeleteChangeSetElement
        ));
        return () => {
            listener?.dispose();
            responseListenerRef.current?.dispose();
            responseListenerRef.current = undefined;
        };
    }, [props.chatModel, props.actionService, props.labelProvider]);

    React.useEffect(() => {
        const disposable = props.actionService.onDidChange(() => {
            const newActions = props.actionService.getActionsForChangeset(props.chatModel.changeSet);
            setChangeSetUI(current => !current ? current : { ...current, actions: newActions });
        });
        return () => disposable.dispose();
    }, [props.actionService, props.chatModel.changeSet]);

    // // Extract image references from text
    // const extractImageReferences = (text: string): string[] => {
    //     const regex = /!\[.*?\]\((img-\d+)\)/g;
    //     const matches = [...text.matchAll(regex)];
    //     return matches.map(match => match[1]);
    // };

    React.useEffect(() => {
        const disposable = props.decoratorService.onDidChangeDecorations(() => {
            setChangeSetUI(buildChangeSetUI(
                props.chatModel.changeSet,
                props.labelProvider,
                props.decoratorService,
                props.actionService.getActionsForChangeset(props.chatModel.changeSet),
                onDeleteChangeSet,
                onDeleteChangeSetElement
            ));
        });
        return () => disposable.dispose();
    });

    const setValue = React.useCallback((value: string) => {
        if (editorRef.current && !editorRef.current.document.isDisposed()) {
            editorRef.current.document.textEditorModel.setValue(value);
        }
    }, [editorRef]);

    const submit = React.useCallback(function submit(value: string): void {
        if ((!value || value.trim().length === 0) && props.pastedImages.length === 0) {
            return;
        }

        setInProgress(true);
        props.onQuery(value, props.pastedImages.map(p => ({ imageData: p.data, mediaType: p.type })));
        setValue('');

        if (editorRef.current) {
            editorRef.current.document.textEditorModel.setValue('');
        }// Clear pasted images after submission
        props.pastedImages.forEach(image => props.onRemoveImage(image.id));
    }, [props.context, props.onQuery, setValue, props.pastedImages]);

    const onKeyDown = React.useCallback((event: React.KeyboardEvent) => {
        if (!props.isEnabled) {
            return;
        }
        if (event.key === 'Enter' && !event.shiftKey) {
            event.preventDefault();
            submit(editorRef.current?.document.textEditorModel.getValue() || '');
        }
    }, [props.isEnabled, submit]);

    const handleInputFocus = () => {
        hidePlaceholderIfEditorFilled();
    };

    const handleOnChange = () => {
        showPlaceholderIfEditorEmpty();
        hidePlaceholderIfEditorFilled();
    };

    const handleInputBlur = () => {
        showPlaceholderIfEditorEmpty();
    };

    const showPlaceholderIfEditorEmpty = () => {
        if (!editorRef.current?.getControl().getValue()) {
            placeholderRef.current?.classList.remove('hidden');
        }
    };

    const hidePlaceholderIfEditorFilled = () => {
        const value = editorRef.current?.getControl().getValue();
        if (value && value.length > 0) {
            placeholderRef.current?.classList.add('hidden');
        }
    };

    const handlePin = () => {
        if (editorRef.current) {
            editorRef.current.getControl().getModel()?.applyEdits([{
                range: {
                    startLineNumber: 1,
                    startColumn: 1,
                    endLineNumber: 1,
                    endColumn: 1
                },
                text: '@',
            }]);
            editorRef.current.getControl().setPosition({ lineNumber: 1, column: 2 });
            editorRef.current.getControl().getAction('editor.action.triggerSuggest')?.run();
        }
    };

    const leftOptions = [
        ...(props.showContext
            ? [{
                title: nls.localize('theia/ai/chat-ui/attachToContext', 'Attach elements to context'),
                handler: () => props.onAddContextElement(),
                className: 'codicon-add'
            }]
            : []),
        ...(props.showPinnedAgent
            ? [{
                title: props.pinnedAgent ? nls.localize('theia/ai/chat-ui/unpinAgent', 'Unpin Agent') : nls.localize('theia/ai/chat-ui/pinAgent', 'Pin Agent'),
                handler: props.pinnedAgent ? props.onUnpin : handlePin,
                className: 'at-icon',
                text: {
                    align: 'right',
                    content: props.pinnedAgent && props.pinnedAgent.name
                },
            }]
            : []),
    ] as Option[];

    const rightOptions = inProgress
        ? [{
            title: nls.localize('theia/ai/chat-ui/cancel', 'Cancel (Esc)'),
            handler: () => {
                const latestRequest = getLatestRequest(props.chatModel);
                if (latestRequest) {
                    props.onCancel(latestRequest);
                }
                setInProgress(false);
            },
            className: 'codicon-stop-circle'
        }]
        : [{
            title: nls.localize('theia/ai/chat-ui/send', 'Send (Enter)'),
            handler: () => {
                if (props.isEnabled) {
                    submit(editorRef.current?.document.textEditorModel.getValue() || '');
                }
            },
            className: 'codicon-send',
            disabled: isInputEmpty || !props.isEnabled
        }];

    const contextUI = buildContextUI(props.context, props.labelProvider, props.onDeleteContextElement, props.onOpenContextElement);

    return (
        <div
            className='theia-ChatInput'
            onDragOver={props.onDragOver}
            onDrop={props.onDrop}
            ref={containerRef}
        >
            {<ChatInputAgentSuggestions suggestions={props.suggestions} opener={props.openerService} />}
            {props.showChangeSet && changeSetUI?.elements &&
                <ChangeSetBox changeSet={changeSetUI} />
            }
            <div className='theia-ChatInput-Editor-Box'>
                <div className='theia-ChatInput-Editor' ref={editorContainerRef} onKeyDown={onKeyDown} onFocus={handleInputFocus} onBlur={handleInputBlur}>
                    <div ref={placeholderRef} className='theia-ChatInput-Editor-Placeholder'>{nls.localizeByDefault('Ask a question')}</div>
                </div>
                {props.pastedImages.length > 0 &&
                    <ImagePreview images={props.pastedImages} onRemove={props.onRemoveImage} />
                } 
                {props.context && props.context.length > 0 &&
                    <ChatContext context={contextUI.context} />
                }
                <ChatInputOptions leftOptions={leftOptions} rightOptions={rightOptions} />
            </div>
        </div>
    );
};

const noPropagation = (handler: () => void) => (e: React.MouseEvent) => {
    handler();
    e.stopPropagation();
};

const buildChangeSetUI = (
    changeSet: ChangeSet,
    labelProvider: LabelProvider,
    decoratorService: ChangeSetDecoratorService,
    actions: ChangeSetActionRenderer[],
    onDeleteChangeSet: () => void,
    onDeleteChangeSetElement: (uri: URI) => void
): ChangeSetUI | undefined => {
    const elements = changeSet.getElements();
    return elements.length ? ({
        title: changeSet.title,
        changeSet,
        deleteChangeSet: onDeleteChangeSet,
        elements: changeSet.getElements().map(element => toUiElement(element, onDeleteChangeSetElement, labelProvider, decoratorService)),
        actions
    }) : undefined;
};

interface ChangeSetUIElement {
    name: string;
    uri: string;
    iconClass: string;
    nameClass: string;
    additionalInfo: string;
    additionalInfoSuffixIcon?: string[];
    open?: () => void;
    openChange?: () => void;
    apply?: () => void;
    revert?: () => void;
    delete: () => void;
}

interface ChangeSetUI {
    changeSet: ChangeSet;
    title: string;
    deleteChangeSet: () => void;
    elements: ChangeSetUIElement[];
    actions: ChangeSetActionRenderer[];
}

/** Memo because the parent element rerenders on every key press in the chat widget. */
const ChangeSetBox: React.FunctionComponent<{ changeSet: ChangeSetUI }> = React.memo(({ changeSet: { changeSet, title, deleteChangeSet, elements, actions } }) => (
    <div className='theia-ChatInput-ChangeSet-Box'>
        <div className='theia-ChatInput-ChangeSet-Header'>
            <h3>{title}</h3>
            <div className='theia-ChatInput-ChangeSet-Header-Actions'>
                {actions.map(action => <div key={action.id} className='theia-changeSet-Action'>{action.render(changeSet)}</div>)}
                <span className='codicon codicon-close action' title={nls.localize('theia/ai/chat-ui/deleteChangeSet', 'Delete Change Set')} onClick={() => deleteChangeSet()} />
            </div>
        </div>
        <div className='theia-ChatInput-ChangeSet-List'>
            <ul>
                {elements.map(element => ChangeSetElement(element))}
            </ul>
        </div>
    </div>
));

function toUiElement(element: ChangeSetElement,
    onDeleteChangeSetElement: (uri: URI) => void,
    labelProvider: LabelProvider,
    decoratorService: ChangeSetDecoratorService
): ChangeSetUIElement {
    return ({
        open: element.open?.bind(element),
        uri: element.uri.toString(),
        iconClass: element.icon ?? labelProvider.getIcon(element.uri) ?? labelProvider.fileIcon,
        nameClass: `${element.type} ${element.state}`,
        name: element.name ?? labelProvider.getName(element.uri),
        additionalInfo: element.additionalInfo ?? labelProvider.getDetails(element.uri),
        additionalInfoSuffixIcon: decoratorService.getAdditionalInfoSuffixIcon(element),
        openChange: element?.openChange?.bind(element),
        apply: element.state !== 'applied' ? element?.apply?.bind(element) : undefined,
        revert: element.state === 'applied' || element.state === 'stale' ? element?.revert?.bind(element) : undefined,
        delete: () => onDeleteChangeSetElement(element.uri)
    } satisfies ChangeSetUIElement);
}

const ChangeSetElement: React.FC<ChangeSetUIElement> = element => (
    <li key={element.uri} title={nls.localize('theia/ai/chat-ui/openDiff', 'Open Diff')} onClick={() => element.openChange?.()}>
        <div className={`theia-ChatInput-ChangeSet-Icon ${element.iconClass}`}>
        </div>
        <div className='theia-ChatInput-ChangeSet-labelParts'>
            <span className={`theia-ChatInput-ChangeSet-title ${element.nameClass}`}>
                {element.name}
            </span>
            <div className='theia-ChatInput-ChangeSet-additionalInfo'>
                {element.additionalInfo && <span>{element.additionalInfo}</span>}
                {element.additionalInfoSuffixIcon
                    && <div className={`theia-ChatInput-ChangeSet-AdditionalInfo-SuffixIcon ${element.additionalInfoSuffixIcon.join(' ')}`}></div>}
            </div>
        </div>
        <div className='theia-ChatInput-ChangeSet-Actions'>
            {element.open && (
                <span
                    className='codicon codicon-file action'
                    title={nls.localize('theia/ai/chat-ui/openOriginalFile', 'Open Original File')}
                    onClick={noPropagation(() => element.open!())}
                />)}
            {element.revert && (
                <span
                    className='codicon codicon-discard action'
                    title={nls.localizeByDefault('Revert')}
                    onClick={noPropagation(() => element.revert!())}
                />)}
            {element.apply && (
                <span
                    className='codicon codicon-check action'
                    title={nls.localizeByDefault('Apply')}
                    onClick={noPropagation(() => element.apply!())}
                />)}
            <span className='codicon codicon-close action' title={nls.localizeByDefault('Delete')} onClick={noPropagation(() => element.delete())} />
        </div>
    </li>
);

interface ChatInputOptionsProps {
    leftOptions: Option[];
    rightOptions: Option[];
}

interface Option {
    title: string;
    handler: () => void;
    className: string;
    disabled?: boolean;
    text?: {
        align?: 'left' | 'right';
        content: string;
    };
}

const ChatInputOptions: React.FunctionComponent<ChatInputOptionsProps> = ({ leftOptions, rightOptions }) => (
    <div className="theia-ChatInputOptions">
        <div className="theia-ChatInputOptions-left">
            {leftOptions.map((option, index) => (
                <span
                    key={index}
                    className={`option ${option.disabled ? 'disabled' : ''} ${option.text?.align === 'right' ? 'reverse' : ''}`}
                    title={option.title}
                    onClick={option.handler}
                >
                    <span>{option.text?.content}</span>
                    <span className={`codicon ${option.className}`} />
                </span>
            ))}
        </div>
        <div className="theia-ChatInputOptions-right">
            {rightOptions.map((option, index) => (
                <span
                    key={index}
                    className={`option ${option.disabled ? 'disabled' : ''} ${option.text?.align === 'right' ? 'reverse' : ''}`}
                    title={option.title}
                    onClick={option.handler}
                >
                    <span>{option.text?.content}</span>
                    <span className={`codicon ${option.className}`} />
                </span>
            ))}
        </div>
    </div>
);

function getLatestRequest(chatModel: ChatModel): ChatRequestModel | undefined {
    const requests = chatModel.getRequests();
    return requests.length > 0 ? requests[requests.length - 1] : undefined;
}

function buildContextUI(
    context: readonly AIVariableResolutionRequest[] | undefined,
    labelProvider: LabelProvider,
    onDeleteContextElement: (index: number) => void,
    onOpen: OpenContextElement
): ChatContextUI {
    if (!context) {
        return { context: [] };
    }
    return {
        context: context.map((element, index) => ({
            name: labelProvider.getName(element),
            iconClass: labelProvider.getIcon(element),
            nameClass: element.variable.name,
            additionalInfo: labelProvider.getDetails(element),
            details: labelProvider.getLongName(element),
            delete: () => onDeleteContextElement(index),
            open: () => onOpen(element)
        }))
    };
}

interface ChatContextUI {
    context: {
        name: string;
        iconClass: string;
        nameClass: string;
        additionalInfo?: string;
        details?: string;
        delete: () => void;
        open?: () => void;
    }[];
}

const ChatContext: React.FunctionComponent<ChatContextUI> = ({ context }) => (
    <div className="theia-ChatInput-ChatContext">
        <ul>
            {context.map((element, index) => (
                <li key={index} className="theia-ChatInput-ChatContext-Element" title={element.details} onClick={() => element.open?.()}>
                    <div className={`theia-ChatInput-ChatContext-Icon ${element.iconClass}`} />
                    <div className="theia-ChatInput-ChatContext-labelParts">
                        <span className={`theia-ChatInput-ChatContext-title ${element.nameClass}`}>
                            {element.name}
                        </span>
                        <span className='theia-ChatInput-ChatContext-additionalInfo'>
                            {element.additionalInfo}
                        </span>
                    </div>
                    <span className="codicon codicon-close action" title={nls.localizeByDefault('Delete')} onClick={e => { e.stopPropagation(); element.delete(); }} />
                </li>
            ))}
        </ul>
    </div>
);<|MERGE_RESOLUTION|>--- conflicted
+++ resolved
@@ -13,14 +13,10 @@
 //
 // SPDX-License-Identifier: EPL-2.0 OR GPL-2.0-only WITH Classpath-exception-2.0
 // *****************************************************************************
-<<<<<<< HEAD
-import { ChangeSet, ChatAgent, ChatChangeEvent, ChatModel, ChatRequestModel, ChatService, ChatSuggestion } from '@theia/ai-chat';
+import { ChangeSet, ChangeSetElement, ChatAgent, ChatChangeEvent, ChatModel, ChatRequestModel, ChatService, ChatSuggestion } from '@theia/ai-chat';
 import { ChangeSetDecoratorService } from '@theia/ai-chat/lib/browser/change-set-decorator-service';
 import { AIVariableResolutionRequest, LLMImageData } from '@theia/ai-core';
 import { FrontendVariableService } from '@theia/ai-core/lib/browser';
-=======
-import { ChangeSet, ChangeSetElement, ChatAgent, ChatChangeEvent, ChatModel, ChatRequestModel, ChatService, ChatSuggestion } from '@theia/ai-chat';
->>>>>>> df7606b8
 import { Disposable, DisposableCollection, InMemoryResources, URI, nls } from '@theia/core';
 import { ContextMenuRenderer, LabelProvider, Message, OpenerService, ReactWidget } from '@theia/core/lib/browser';
 import { Deferred } from '@theia/core/lib/common/promise-util';
@@ -700,7 +696,7 @@
                 </div>
                 {props.pastedImages.length > 0 &&
                     <ImagePreview images={props.pastedImages} onRemove={props.onRemoveImage} />
-                } 
+                }
                 {props.context && props.context.length > 0 &&
                     <ChatContext context={contextUI.context} />
                 }
