// *****************************************************************************
// Copyright (C) 2024 EclipseSource GmbH.
//
// This program and the accompanying materials are made available under the
// terms of the Eclipse Public License v. 2.0 which is available at
// http://www.eclipse.org/legal/epl-2.0.
//
// This Source Code may also be made available under the following Secondary
// Licenses when the conditions for such availability set forth in the Eclipse
// Public License v. 2.0 are satisfied: GNU General Public License, version 2
// with the GNU Classpath Exception which is available at
// https://www.gnu.org/software/classpath/license.html.
//
// SPDX-License-Identifier: EPL-2.0 OR GPL-2.0-only WITH Classpath-exception-2.0
// *****************************************************************************
import { ChangeSet, ChatAgent, ChatChangeEvent, ChatModel, ChatRequestModel, ChatService, ChatSuggestion } from '@theia/ai-chat';
import { ChangeSetDecoratorService } from '@theia/ai-chat/lib/browser/change-set-decorator-service';
import { AIVariableResolutionRequest, LLMImageData } from '@theia/ai-core';
import { FrontendVariableService } from '@theia/ai-core/lib/browser';
import { Disposable, DisposableCollection, InMemoryResources, URI, nls } from '@theia/core';
import { ContextMenuRenderer, LabelProvider, Message, OpenerService, ReactWidget } from '@theia/core/lib/browser';
import { Deferred } from '@theia/core/lib/common/promise-util';
import { inject, injectable, optional, postConstruct } from '@theia/core/shared/inversify';
import * as React from '@theia/core/shared/react';
import { IMouseEvent } from '@theia/monaco-editor-core';
import { MonacoEditorProvider } from '@theia/monaco/lib/browser/monaco-editor-provider';
import { SimpleMonacoEditor } from '@theia/monaco/lib/browser/simple-monaco-editor';
import { ImagePreview, PastedImage } from './ImagePreview';
import { ChangeSetActionRenderer, ChangeSetActionService } from './change-set-actions/change-set-action-service';
import { ChatInputAgentSuggestions } from './chat-input-agent-suggestions';
import { CHAT_VIEW_LANGUAGE_EXTENSION } from './chat-view-language-contribution';
import { ContextVariablePicker } from './context-variable-picker';

type Query = (query: string) => Promise<void>;
type Unpin = () => void;
type Cancel = (requestModel: ChatRequestModel) => void;
type DeleteChangeSet = (requestModel: ChatRequestModel) => void;
type DeleteChangeSetElement = (requestModel: ChatRequestModel, index: number) => void;
type OpenContextElement = (request: AIVariableResolutionRequest) => unknown;

// Interface for the payload submitted to the AI
// interface ChatPayload {
//     text: string;
//     images?: PastedImage[];
// }

export const AIChatInputConfiguration = Symbol('AIChatInputConfiguration');
export interface AIChatInputConfiguration {
    showContext?: boolean;
    showPinnedAgent?: boolean;
    showChangeSet?: boolean;
    showSuggestions?: boolean;
}

@injectable()
export class AIChatInputWidget extends ReactWidget {
    public static ID = 'chat-input-widget';
    static readonly CONTEXT_MENU = ['chat-input-context-menu'];

    @inject(MonacoEditorProvider)
    protected readonly editorProvider: MonacoEditorProvider;

    @inject(InMemoryResources)
    protected readonly resources: InMemoryResources;

    @inject(ContextMenuRenderer)
    protected readonly contextMenuRenderer: ContextMenuRenderer;

    @inject(AIChatInputConfiguration) @optional()
    protected readonly configuration: AIChatInputConfiguration | undefined;

    @inject(FrontendVariableService)
    protected readonly variableService: FrontendVariableService;

    @inject(LabelProvider)
    protected readonly labelProvider: LabelProvider;

    @inject(ContextVariablePicker)
    protected readonly contextVariablePicker: ContextVariablePicker;

    @inject(ChangeSetActionService)
    protected readonly changeSetActionService: ChangeSetActionService;

    @inject(ChangeSetDecoratorService)
    protected readonly changeSetDecoratorService: ChangeSetDecoratorService;

    @inject(OpenerService)
    protected readonly openerService: OpenerService;

    @inject(ChatService)
    protected readonly chatService: ChatService;

    protected editorRef: SimpleMonacoEditor | undefined = undefined;
    protected readonly editorReady = new Deferred<void>();

    protected isEnabled = false;

    private _onQuery: Query;
    set onQuery(query: Query) {
        this._onQuery = query;
    }
    private _onUnpin: Unpin;
    set onUnpin(unpin: Unpin) {
        this._onUnpin = unpin;
    }
    private _onCancel: Cancel;
    set onCancel(cancel: Cancel) {
        this._onCancel = cancel;
    }
    private _onDeleteChangeSet: DeleteChangeSet;
    set onDeleteChangeSet(deleteChangeSet: DeleteChangeSet) {
        this._onDeleteChangeSet = deleteChangeSet;
    }
    private _onDeleteChangeSetElement: DeleteChangeSetElement;
    set onDeleteChangeSetElement(deleteChangeSetElement: DeleteChangeSetElement) {
        this._onDeleteChangeSetElement = deleteChangeSetElement;
    }

    private _initialValue?: string;
    set initialValue(value: string | undefined) {
        this._initialValue = value;
    }

    protected onDisposeForChatModel = new DisposableCollection();
    private _chatModel: ChatModel;
    set chatModel(chatModel: ChatModel) {
        this.onDisposeForChatModel.dispose();
        this.onDisposeForChatModel = new DisposableCollection();
        this.onDisposeForChatModel.push(chatModel.onDidChange(event => {
            if (event.kind === 'addVariable' || event.kind === 'removeVariable') {
                this.update();
            }
        }));
        this._chatModel = chatModel;
        this.update();
    }
    private _pinnedAgent: ChatAgent | undefined;
    set pinnedAgent(pinnedAgent: ChatAgent | undefined) {
        this._pinnedAgent = pinnedAgent;
        this.update();
    }

    // State for pasted images
    private _pastedImages: PastedImage[] = [];
    public get pastedImages(): PastedImage[] {
        return this._pastedImages;
    }

    @postConstruct()
    protected init(): void {
        this.id = AIChatInputWidget.ID;
        this.title.closable = false;
        this.update();
    }

    // Process a file blob into an image
    private processImageFromClipboard(blob: File): void {
        const reader = new FileReader();
        reader.onload = e => {
            if (!e.target?.result) { return; }

            const imageId = `img-${Date.now()}`;
            const dataUrl = e.target.result as string;

            // Extract the base64 data by removing the data URL prefix
            // Format is like: data:image/png;base64,BASE64DATA
            const imageData = dataUrl.substring(dataUrl.indexOf(',') + 1);

            // Add image to state
            const newImage: PastedImage = {
                id: imageId,
                data: imageData, // Store just the base64 data without the prefix
                name: blob.name || `pasted-image-${Date.now()}.png`,
                type: blob.type as PastedImage['type']
            };

            this._pastedImages = [...this._pastedImages, newImage];

            this.update();
        };

        reader.readAsDataURL(blob);
    }

    // Remove an image by id
    public removeImage(id: string): void {
        this._pastedImages = this._pastedImages.filter(img => img.id !== id);
        this.update();
    }

    protected override onActivateRequest(msg: Message): void {
        super.onActivateRequest(msg);
        this.editorReady.promise.then(() => {
            if (this.editorRef) {
                this.editorRef.focus();
            }
        });
    }

    protected getResourceUri(): URI {
        return new URI(`ai-chat:/input.${CHAT_VIEW_LANGUAGE_EXTENSION}`);
    }

    protected render(): React.ReactNode {
        return (
            <ChatInput
                onQuery={this._onQuery.bind(this)}
                onUnpin={this._onUnpin.bind(this)}
                onCancel={this._onCancel.bind(this)}
                onDragOver={this.onDragOver.bind(this)}
                onDrop={this.onDrop.bind(this)}
                onDeleteChangeSet={this._onDeleteChangeSet.bind(this)}
                onDeleteChangeSetElement={this._onDeleteChangeSetElement.bind(this)}
                onAddContextElement={this.addContextElement.bind(this)}
                onDeleteContextElement={this.deleteContextElement.bind(this)}
                context={this.getContext()}
                onOpenContextElement={this.openContextElement.bind(this)}
                chatModel={this._chatModel}
                pinnedAgent={this._pinnedAgent}
                editorProvider={this.editorProvider}
                resources={this.resources}
                resourceUriProvider={this.getResourceUri.bind(this)}
                contextMenuCallback={this.handleContextMenu.bind(this)}
                isEnabled={this.isEnabled}
                setEditorRef={editor => {
                    this.editorRef = editor;
                    this.editorReady.resolve();
                }}
                showContext={this.configuration?.showContext}
                showPinnedAgent={this.configuration?.showPinnedAgent}
                showChangeSet={this.configuration?.showChangeSet}
                showSuggestions={this.configuration?.showSuggestions}
                labelProvider={this.labelProvider}
                actionService={this.changeSetActionService}
                decoratorService={this.changeSetDecoratorService}
                initialValue={this._initialValue}
                openerService={this.openerService}
                pastedImages={this._pastedImages}
                onRemoveImage={this.removeImage.bind(this)}
                onImagePasted={this.processImageFromClipboard.bind(this)}
                suggestions={this._chatModel.suggestions}
            />
        );
    }

    protected onDragOver(event: React.DragEvent): void {
        event.preventDefault();
        event.stopPropagation();
        this.node.classList.add('drag-over');
        if (event.dataTransfer?.types.includes('text/plain')) {
            event.dataTransfer!.dropEffect = 'copy';
        } else {
            event.dataTransfer!.dropEffect = 'link';
        }
    }

    protected onDrop(event: React.DragEvent): void {
        event.preventDefault();
        event.stopPropagation();
        this.node.classList.remove('drag-over');
        const dataTransferText = event.dataTransfer?.getData('text/plain');
        const position = this.editorRef?.getControl().getTargetAtClientPoint(event.clientX, event.clientY)?.position;
        this.variableService.getDropResult(event.nativeEvent, { type: 'ai-chat-input-widget' }).then(result => {
            result.variables.forEach(variable => this.addContext(variable));
            const text = result.text ?? dataTransferText;
            if (position && text) {
                this.editorRef?.getControl().executeEdits('drag-and-drop', [{
                    range: {
                        startLineNumber: position.lineNumber,
                        startColumn: position.column,
                        endLineNumber: position.lineNumber,
                        endColumn: position.column
                    },
                    text
                }]);
            }
        });
    }

    protected async openContextElement(request: AIVariableResolutionRequest): Promise<void> {
        const session = this.chatService.getSessions().find(candidate => candidate.model.id === this._chatModel.id);
        const context = { session };
        await this.variableService.open(request, context);
    }

    public setEnabled(enabled: boolean): void {
        this.isEnabled = enabled;
        this.update();
    }

    protected addContextElement(): void {
        this.contextVariablePicker.pickContextVariable().then(contextElement => {
            if (contextElement) {
                this.addContext(contextElement);
            }
        });
    }

    protected deleteContextElement(index: number): void {
        this._chatModel.context.deleteVariables(index);
    }

    protected handleContextMenu(event: IMouseEvent): void {
        this.contextMenuRenderer.render({
            menuPath: AIChatInputWidget.CONTEXT_MENU,
            anchor: { x: event.posx, y: event.posy },
            context: event.target,
            args: [this.editorRef]
        });
        event.preventDefault();
    }

    addContext(variable: AIVariableResolutionRequest): void {
        this._chatModel.context.addVariables(variable);
    }

    protected getContext(): readonly AIVariableResolutionRequest[] {
        return this._chatModel.context.getVariables();
    }
}

interface ChatInputProperties {
    onCancel: (requestModel: ChatRequestModel) => void;
    onQuery: (query?: string, images?: LLMImageData[]) => void;
    onUnpin: () => void;
    onDragOver: (event: React.DragEvent) => void;
    onDrop: (event: React.DragEvent) => void;
    onDeleteChangeSet: (sessionId: string) => void;
    onDeleteChangeSetElement: (sessionId: string, index: number) => void;
    onAddContextElement: () => void;
    onDeleteContextElement: (index: number) => void;
    onOpenContextElement: OpenContextElement;
    context?: readonly AIVariableResolutionRequest[];
    isEnabled?: boolean;
    chatModel: ChatModel;
    pinnedAgent?: ChatAgent;
    editorProvider: MonacoEditorProvider;
    resources: InMemoryResources;
    resourceUriProvider: () => URI;
    contextMenuCallback: (event: IMouseEvent) => void;
    setEditorRef: (editor: SimpleMonacoEditor | undefined) => void;
    showContext?: boolean;
    showPinnedAgent?: boolean;
    showChangeSet?: boolean;
    showSuggestions?: boolean;
    labelProvider: LabelProvider;
    actionService: ChangeSetActionService;
    decoratorService: ChangeSetDecoratorService;
    initialValue?: string;
    openerService: OpenerService;
    pastedImages: PastedImage[];
    onRemoveImage: (id: string) => void;
    onImagePasted: (blob: File) => void;
    suggestions: readonly ChatSuggestion[]
}

const ChatInput: React.FunctionComponent<ChatInputProperties> = (props: ChatInputProperties) => {
    const onDeleteChangeSet = () => props.onDeleteChangeSet(props.chatModel.id);
    const onDeleteChangeSetElement = (index: number) => props.onDeleteChangeSetElement(props.chatModel.id, index);

    const [inProgress, setInProgress] = React.useState(false);
    const [isInputEmpty, setIsInputEmpty] = React.useState(true);
    const [changeSetUI, setChangeSetUI] = React.useState(
        () => props.chatModel.changeSet
            ? buildChangeSetUI(
                props.chatModel.changeSet,
                props.labelProvider,
                props.decoratorService,
                props.actionService.getActionsForChangeset(props.chatModel.changeSet),
                onDeleteChangeSet,
                onDeleteChangeSetElement
            )
            : undefined
    );

    // eslint-disable-next-line no-null/no-null
    const editorContainerRef = React.useRef<HTMLDivElement | null>(null);
    // eslint-disable-next-line no-null/no-null
    const placeholderRef = React.useRef<HTMLDivElement | null>(null);
    const editorRef = React.useRef<SimpleMonacoEditor | undefined>(undefined);
    // eslint-disable-next-line no-null/no-null
    const containerRef = React.useRef<HTMLDivElement>(null);

    // Handle paste events on the container
    const handlePaste = React.useCallback((e: ClipboardEvent) => {
        if (!e.clipboardData?.items) { return; }

        for (const item of e.clipboardData.items) {
            if (item.type.startsWith('image/')) {
                const blob = item.getAsFile();
                if (blob) {
                    e.preventDefault();
                    e.stopPropagation();
                    props.onImagePasted(blob);
                    break;
                }
            }
        }
    }, [props.onImagePasted]);

    // Set up paste handler on the container div
    React.useEffect(() => {
        const container = containerRef.current;
        if (container) {
            container.addEventListener('paste', handlePaste, true);

            return () => {
                container.removeEventListener('paste', handlePaste, true);
            };
        }
        return undefined;
    }, [handlePaste]);

    React.useEffect(() => {
        const uri = props.resourceUriProvider();
        const resource = props.resources.add(uri, '');
        const createInputElement = async () => {
            const paddingTop = 6;
            const lineHeight = 20;
            const maxHeight = 240;
            const editor = await props.editorProvider.createSimpleInline(uri, editorContainerRef.current!, {
                language: CHAT_VIEW_LANGUAGE_EXTENSION,
                // Disable code lens, inlay hints and hover support to avoid console errors from other contributions
                codeLens: false,
                inlayHints: { enabled: 'off' },
                hover: { enabled: false },
                autoSizing: false, // we handle the sizing ourselves
                scrollBeyondLastLine: false,
                scrollBeyondLastColumn: 0,
                minHeight: 1,
                fontFamily: 'var(--theia-ui-font-family)',
                fontSize: 13,
                cursorWidth: 1,
                maxHeight: -1,
                scrollbar: { horizontal: 'hidden', alwaysConsumeMouseWheel: false, handleMouseWheel: true },
                automaticLayout: true,
                lineNumbers: 'off',
                lineHeight,
                padding: { top: paddingTop },
                suggest: {
                    showIcons: true,
                    showSnippets: false,
                    showWords: false,
                    showStatusBar: false,
                    insertMode: 'replace',
                },
                bracketPairColorization: { enabled: false },
                wrappingStrategy: 'advanced',
                stickyScroll: { enabled: false },
            });

            if (editorContainerRef.current) {
                editorContainerRef.current.style.overflowY = 'auto'; // ensure vertical scrollbar
                editorContainerRef.current.style.height = (lineHeight + (2 * paddingTop)) + 'px';
            }

            const updateEditorHeight = () => {
                if (editorContainerRef.current) {
                    const contentHeight = editor.getControl().getContentHeight() + paddingTop;
                    editorContainerRef.current.style.height = `${Math.min(contentHeight, maxHeight)}px`;
                }
            };

            editor.getControl().onDidChangeModelContent(() => {
                const value = editor.getControl().getValue();
                setIsInputEmpty(!value || value.length === 0);
                updateEditorHeight();
                handleOnChange();
            });
            const resizeObserver = new ResizeObserver(updateEditorHeight);
            if (editorContainerRef.current) {
                resizeObserver.observe(editorContainerRef.current);
            }
            editor.getControl().onDidDispose(() => {
                resizeObserver.disconnect();
            });

            editor.getControl().onContextMenu(e =>
                props.contextMenuCallback(e.event)
            );

            editorRef.current = editor;
            props.setEditorRef(editor);

            if (props.initialValue) {
                setValue(props.initialValue);
            }
        };
        createInputElement();

        return () => {
            resource.dispose();
            props.setEditorRef(undefined);
            if (editorRef.current) {
                editorRef.current.dispose();
            }
        };
    }, []);

    const responseListenerRef = React.useRef<Disposable>();
    // track chat model updates to keep our UI in sync
    // - keep "inProgress" in sync with the request state
    // - keep "changeSetUI" in sync with the change set
    React.useEffect(() => {
        const listener = props.chatModel.onDidChange(event => {
            if (event.kind === 'addRequest') {
                if (event.request) {
                    setInProgress(ChatRequestModel.isInProgress(event.request));
                }
                responseListenerRef.current?.dispose();
                responseListenerRef.current = event.request.response.onDidChange(() =>
                    setInProgress(ChatRequestModel.isInProgress(event.request))
                );
            } else if (ChatChangeEvent.isChangeSetEvent(event)) {
                if (event.kind === 'removeChangeSet') {
                    setChangeSetUI(undefined);
                } else if (event.kind === 'setChangeSet' || 'updateChangeSet') {
                    setChangeSetUI(buildChangeSetUI(
                        event.changeSet,
                        props.labelProvider,
                        props.decoratorService,
                        props.actionService.getActionsForChangeset(event.changeSet),
                        onDeleteChangeSet,
                        onDeleteChangeSetElement
                    ));
                }
            }
        });
        setChangeSetUI(props.chatModel.changeSet
            ? buildChangeSetUI(
                props.chatModel.changeSet,
                props.labelProvider,
                props.decoratorService,
                props.actionService.getActionsForChangeset(props.chatModel.changeSet),
                onDeleteChangeSet,
                onDeleteChangeSetElement
            )
            : undefined);
        return () => {
            listener?.dispose();
            responseListenerRef.current?.dispose();
            responseListenerRef.current = undefined;
        };
    }, [props.chatModel, props.actionService, props.labelProvider]);

    React.useEffect(() => {
        const disposable = props.actionService.onDidChange(() => {
            if (!props.chatModel.changeSet) { return; }
            const newActions = props.actionService.getActionsForChangeset(props.chatModel.changeSet);
            setChangeSetUI(current => !current ? current : { ...current, actions: newActions });
        });
        return () => disposable.dispose();
    }, [props.actionService, props.chatModel.changeSet]);

    // // Extract image references from text
    // const extractImageReferences = (text: string): string[] => {
    //     const regex = /!\[.*?\]\((img-\d+)\)/g;
    //     const matches = [...text.matchAll(regex)];
    //     return matches.map(match => match[1]);
    // };

    React.useEffect(() => {
        const disposable = props.decoratorService.onDidChangeDecorations(() => {
            if (!props.chatModel.changeSet) {
                return;
            }
            setChangeSetUI(buildChangeSetUI(
                props.chatModel.changeSet,
                props.labelProvider,
                props.decoratorService,
                props.actionService.getActionsForChangeset(props.chatModel.changeSet),
                onDeleteChangeSet,
                onDeleteChangeSetElement
            ));
        });
        return () => disposable.dispose();
    });

    const setValue = React.useCallback((value: string) => {
        if (editorRef.current && !editorRef.current.document.isDisposed()) {
            editorRef.current.document.textEditorModel.setValue(value);
        }
    }, [editorRef]);

    const submit = React.useCallback(function submit(value: string): void {
        if ((!value || value.trim().length === 0) && props.pastedImages.length === 0) {
            return;
        }

        setInProgress(true);
        props.onQuery(value, props.pastedImages.map(p => ({ imageData: p.data, mediaType: p.type })));
        setValue('');

        if (editorRef.current) {
            editorRef.current.document.textEditorModel.setValue('');
        }// Clear pasted images after submission
        props.pastedImages.forEach(image => props.onRemoveImage(image.id));
    }, [props.context, props.onQuery, setValue, props.pastedImages]);

    const onKeyDown = React.useCallback((event: React.KeyboardEvent) => {
        if (!props.isEnabled) {
            return;
        }
        if (event.key === 'Enter' && !event.shiftKey) {
            event.preventDefault();
            submit(editorRef.current?.document.textEditorModel.getValue() || '');
        }
    }, [props.isEnabled, submit]);

    const handleInputFocus = () => {
        hidePlaceholderIfEditorFilled();
    };

    const handleOnChange = () => {
        showPlaceholderIfEditorEmpty();
        hidePlaceholderIfEditorFilled();
    };

    const handleInputBlur = () => {
        showPlaceholderIfEditorEmpty();
    };

    const showPlaceholderIfEditorEmpty = () => {
        if (!editorRef.current?.getControl().getValue()) {
            placeholderRef.current?.classList.remove('hidden');
        }
    };

    const hidePlaceholderIfEditorFilled = () => {
        const value = editorRef.current?.getControl().getValue();
        if (value && value.length > 0) {
            placeholderRef.current?.classList.add('hidden');
        }
    };

    const handlePin = () => {
        if (editorRef.current) {
            editorRef.current.getControl().getModel()?.applyEdits([{
                range: {
                    startLineNumber: 1,
                    startColumn: 1,
                    endLineNumber: 1,
                    endColumn: 1
                },
                text: '@',
            }]);
            editorRef.current.getControl().setPosition({ lineNumber: 1, column: 2 });
            editorRef.current.getControl().getAction('editor.action.triggerSuggest')?.run();
        }
    };

    const leftOptions = [
        ...(props.showContext
            ? [{
                title: nls.localize('theia/ai/chat-ui/attachToContext', 'Attach elements to context'),
                handler: () => props.onAddContextElement(),
                className: 'codicon-add'
            }]
            : []),
        ...(props.showPinnedAgent
            ? [{
                title: props.pinnedAgent ? nls.localize('theia/ai/chat-ui/unpinAgent', 'Unpin Agent') : nls.localize('theia/ai/chat-ui/pinAgent', 'Pin Agent'),
                handler: props.pinnedAgent ? props.onUnpin : handlePin,
                className: 'at-icon',
                text: {
                    align: 'right',
                    content: props.pinnedAgent && props.pinnedAgent.name
                },
            }]
            : []),
    ] as Option[];

    const rightOptions = inProgress
        ? [{
            title: nls.localize('theia/ai/chat-ui/cancel', 'Cancel (Esc)'),
            handler: () => {
                const latestRequest = getLatestRequest(props.chatModel);
                if (latestRequest) {
                    props.onCancel(latestRequest);
                }
                setInProgress(false);
            },
            className: 'codicon-stop-circle'
        }]
        : [{
            title: nls.localize('theia/ai/chat-ui/send', 'Send (Enter)'),
            handler: () => {
                if (props.isEnabled) {
                    submit(editorRef.current?.document.textEditorModel.getValue() || '');
                }
            },
            className: 'codicon-send',
            disabled: isInputEmpty || !props.isEnabled
        }];

    const contextUI = buildContextUI(props.context, props.labelProvider, props.onDeleteContextElement, props.onOpenContextElement);

<<<<<<< HEAD
    return (
        <div
            className='theia-ChatInput'
            onDragOver={props.onDragOver}
            onDrop={props.onDrop}
            ref={containerRef}
        >
            {<ChatInputAgentSuggestions suggestions={props.suggestions} opener={props.openerService} />}
            {props.showChangeSet && changeSetUI?.elements &&
                <ChangeSetBox changeSet={changeSetUI} />
=======
    return <div className='theia-ChatInput' onDragOver={props.onDragOver} onDrop={props.onDrop}    >
        {props.showSuggestions !== false && <ChatInputAgentSuggestions suggestions={props.suggestions} opener={props.openerService} />}
        {props.showChangeSet && changeSetUI?.elements &&
            <ChangeSetBox changeSet={changeSetUI} />
        }
        <div className='theia-ChatInput-Editor-Box'>
            <div className='theia-ChatInput-Editor' ref={editorContainerRef} onKeyDown={onKeyDown} onFocus={handleInputFocus} onBlur={handleInputBlur}>
                <div ref={placeholderRef} className='theia-ChatInput-Editor-Placeholder'>{nls.localizeByDefault('Ask a question')}</div>
            </div>
            {props.context && props.context.length > 0 &&
                <ChatContext context={contextUI.context} />
>>>>>>> ae5ba43d
            }
            <div className='theia-ChatInput-Editor-Box'>
                <div className='theia-ChatInput-Editor' ref={editorContainerRef} onKeyDown={onKeyDown} onFocus={handleInputFocus} onBlur={handleInputBlur}>
                    <div ref={placeholderRef} className='theia-ChatInput-Editor-Placeholder'>{nls.localizeByDefault('Ask a question')}</div>
                </div>
                {props.pastedImages.length > 0 &&
                    <ImagePreview images={props.pastedImages} onRemove={props.onRemoveImage} />
                }
                {props.context && props.context.length > 0 &&
                    <ChatContext context={contextUI.context} />
                }
                <ChatInputOptions leftOptions={leftOptions} rightOptions={rightOptions} />
            </div>
        </div>
    );
};

const noPropagation = (handler: () => void) => (e: React.MouseEvent) => {
    handler();
    e.stopPropagation();
};

const buildChangeSetUI = (
    changeSet: ChangeSet,
    labelProvider: LabelProvider,
    decoratorService: ChangeSetDecoratorService,
    actions: ChangeSetActionRenderer[],
    onDeleteChangeSet: () => void,
    onDeleteChangeSetElement: (index: number) => void
): ChangeSetUI => ({
    title: changeSet.title,
    changeSet,
    deleteChangeSet: onDeleteChangeSet,
    elements: changeSet.getElements().map(element => ({
        open: element.open?.bind(element),
        iconClass: element.icon ?? labelProvider.getIcon(element.uri) ?? labelProvider.fileIcon,
        nameClass: `${element.type} ${element.state}`,
        name: element.name ?? labelProvider.getName(element.uri),
        additionalInfo: element.additionalInfo ?? labelProvider.getDetails(element.uri),
        additionalInfoSuffixIcon: decoratorService.getAdditionalInfoSuffixIcon(element),
        openChange: element?.openChange?.bind(element),
        apply: element.state !== 'applied' ? element?.apply?.bind(element) : undefined,
        revert: element.state === 'applied' || element.state === 'stale' ? element?.revert?.bind(element) : undefined,
        delete: () => onDeleteChangeSetElement(changeSet.getElements().indexOf(element))
    } satisfies ChangeSetUIElement)),
    actions
});

interface ChangeSetUIElement {
    name: string;
    iconClass: string;
    nameClass: string;
    additionalInfo: string;
    additionalInfoSuffixIcon?: string[];
    open?: () => void;
    openChange?: () => void;
    apply?: () => void;
    revert?: () => void;
    delete: () => void;
}

interface ChangeSetUI {
    changeSet: ChangeSet;
    title: string;
    deleteChangeSet: () => void;
    elements: ChangeSetUIElement[];
    actions: ChangeSetActionRenderer[];
}

/** Memo because the parent element rerenders on every key press in the chat widget. */
const ChangeSetBox: React.FunctionComponent<{ changeSet: ChangeSetUI }> = React.memo(({ changeSet: { changeSet, title, deleteChangeSet, elements, actions } }) => (
    <div className='theia-ChatInput-ChangeSet-Box'>
        <div className='theia-ChatInput-ChangeSet-Header'>
            <h3>{title}</h3>
            <div className='theia-ChatInput-ChangeSet-Header-Actions'>
                {actions.map(action => <div key={action.id} className='theia-changeSet-Action'>{action.render(changeSet)}</div>)}
                <span className='codicon codicon-close action' title={nls.localize('theia/ai/chat-ui/deleteChangeSet', 'Delete Change Set')} onClick={() => deleteChangeSet()} />
            </div>
        </div>
        <div className='theia-ChatInput-ChangeSet-List'>
            <ul>
                {elements.map((element, index) => (
                    <li key={index} title={nls.localize('theia/ai/chat-ui/openDiff', 'Open Diff')} onClick={() => element.openChange?.()}>
                        <div className={`theia-ChatInput-ChangeSet-Icon ${element.iconClass}`}>
                        </div>
                        <div className='theia-ChatInput-ChangeSet-labelParts'>
                            <span className={`theia-ChatInput-ChangeSet-title ${element.nameClass}`}>
                                {element.name}
                            </span>
                            <div className='theia-ChatInput-ChangeSet-additionalInfo'>
                                {element.additionalInfo && <span>{element.additionalInfo}</span>}
                                {element.additionalInfoSuffixIcon
                                    && <div className={`theia-ChatInput-ChangeSet-AdditionalInfo-SuffixIcon ${element.additionalInfoSuffixIcon.join(' ')}`}></div>}
                            </div>
                        </div>
                        <div className='theia-ChatInput-ChangeSet-Actions'>
                            {element.open && (
                                <span
                                    className='codicon codicon-file action'
                                    title={nls.localize('theia/ai/chat-ui/openOriginalFile', 'Open Original File')}
                                    onClick={noPropagation(() => element.open!())}
                                />)}
                            {element.revert && (
                                <span
                                    className='codicon codicon-discard action'
                                    title={nls.localizeByDefault('Revert')}
                                    onClick={noPropagation(() => element.revert!())}
                                />)}
                            {element.apply && (
                                <span
                                    className='codicon codicon-check action'
                                    title={nls.localizeByDefault('Apply')}
                                    onClick={noPropagation(() => element.apply!())}
                                />)}
                            <span className='codicon codicon-close action' title={nls.localizeByDefault('Delete')} onClick={noPropagation(() => element.delete())} />
                        </div>
                    </li>
                ))}
            </ul>
        </div>
    </div>
));

interface ChatInputOptionsProps {
    leftOptions: Option[];
    rightOptions: Option[];
}

interface Option {
    title: string;
    handler: () => void;
    className: string;
    disabled?: boolean;
    text?: {
        align?: 'left' | 'right';
        content: string;
    };
}

const ChatInputOptions: React.FunctionComponent<ChatInputOptionsProps> = ({ leftOptions, rightOptions }) => (
    <div className="theia-ChatInputOptions">
        <div className="theia-ChatInputOptions-left">
            {leftOptions.map((option, index) => (
                <span
                    key={index}
                    className={`option ${option.disabled ? 'disabled' : ''} ${option.text?.align === 'right' ? 'reverse' : ''}`}
                    title={option.title}
                    onClick={option.handler}
                >
                    <span>{option.text?.content}</span>
                    <span className={`codicon ${option.className}`} />
                </span>
            ))}
        </div>
        <div className="theia-ChatInputOptions-right">
            {rightOptions.map((option, index) => (
                <span
                    key={index}
                    className={`option ${option.disabled ? 'disabled' : ''} ${option.text?.align === 'right' ? 'reverse' : ''}`}
                    title={option.title}
                    onClick={option.handler}
                >
                    <span>{option.text?.content}</span>
                    <span className={`codicon ${option.className}`} />
                </span>
            ))}
        </div>
    </div>
);

function getLatestRequest(chatModel: ChatModel): ChatRequestModel | undefined {
    const requests = chatModel.getRequests();
    return requests.length > 0 ? requests[requests.length - 1] : undefined;
}

function buildContextUI(
    context: readonly AIVariableResolutionRequest[] | undefined,
    labelProvider: LabelProvider,
    onDeleteContextElement: (index: number) => void,
    onOpen: OpenContextElement
): ChatContextUI {
    if (!context) {
        return { context: [] };
    }
    return {
        context: context.map((element, index) => ({
            name: labelProvider.getName(element),
            iconClass: labelProvider.getIcon(element),
            nameClass: element.variable.name,
            additionalInfo: labelProvider.getDetails(element),
            details: labelProvider.getLongName(element),
            delete: () => onDeleteContextElement(index),
            open: () => onOpen(element)
        }))
    };
}

interface ChatContextUI {
    context: {
        name: string;
        iconClass: string;
        nameClass: string;
        additionalInfo?: string;
        details?: string;
        delete: () => void;
        open?: () => void;
    }[];
}

const ChatContext: React.FunctionComponent<ChatContextUI> = ({ context }) => (
    <div className="theia-ChatInput-ChatContext">
        <ul>
            {context.map((element, index) => (
                <li key={index} className="theia-ChatInput-ChatContext-Element" title={element.details} onClick={() => element.open?.()}>
                    <div className={`theia-ChatInput-ChatContext-Icon ${element.iconClass}`} />
                    <div className="theia-ChatInput-ChatContext-labelParts">
                        <span className={`theia-ChatInput-ChatContext-title ${element.nameClass}`}>
                            {element.name}
                        </span>
                        <span className='theia-ChatInput-ChatContext-additionalInfo'>
                            {element.additionalInfo}
                        </span>
                    </div>
                    <span className="codicon codicon-close action" title={nls.localizeByDefault('Delete')} onClick={e => { e.stopPropagation(); element.delete(); }} />
                </li>
            ))}
        </ul>
    </div>
);<|MERGE_RESOLUTION|>--- conflicted
+++ resolved
@@ -695,7 +695,6 @@
 
     const contextUI = buildContextUI(props.context, props.labelProvider, props.onDeleteContextElement, props.onOpenContextElement);
 
-<<<<<<< HEAD
     return (
         <div
             className='theia-ChatInput'
@@ -706,19 +705,6 @@
             {<ChatInputAgentSuggestions suggestions={props.suggestions} opener={props.openerService} />}
             {props.showChangeSet && changeSetUI?.elements &&
                 <ChangeSetBox changeSet={changeSetUI} />
-=======
-    return <div className='theia-ChatInput' onDragOver={props.onDragOver} onDrop={props.onDrop}    >
-        {props.showSuggestions !== false && <ChatInputAgentSuggestions suggestions={props.suggestions} opener={props.openerService} />}
-        {props.showChangeSet && changeSetUI?.elements &&
-            <ChangeSetBox changeSet={changeSetUI} />
-        }
-        <div className='theia-ChatInput-Editor-Box'>
-            <div className='theia-ChatInput-Editor' ref={editorContainerRef} onKeyDown={onKeyDown} onFocus={handleInputFocus} onBlur={handleInputBlur}>
-                <div ref={placeholderRef} className='theia-ChatInput-Editor-Placeholder'>{nls.localizeByDefault('Ask a question')}</div>
-            </div>
-            {props.context && props.context.length > 0 &&
-                <ChatContext context={contextUI.context} />
->>>>>>> ae5ba43d
             }
             <div className='theia-ChatInput-Editor-Box'>
                 <div className='theia-ChatInput-Editor' ref={editorContainerRef} onKeyDown={onKeyDown} onFocus={handleInputFocus} onBlur={handleInputBlur}>
@@ -726,7 +712,7 @@
                 </div>
                 {props.pastedImages.length > 0 &&
                     <ImagePreview images={props.pastedImages} onRemove={props.onRemoveImage} />
-                }
+                } 
                 {props.context && props.context.length > 0 &&
                     <ChatContext context={contextUI.context} />
                 }
