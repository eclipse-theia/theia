// *****************************************************************************
// Copyright (C) 2024 EclipseSource GmbH.
//
// This program and the accompanying materials are made available under the
// terms of the Eclipse Public License v. 2.0 which is available at
// http://www.eclipse.org/legal/epl-2.0.
//
// This Source Code may also be made available under the following Secondary
// Licenses when the conditions for such availability set forth in the Eclipse
// Public License v. 2.0 are satisfied: GNU General Public License, version 2
// with the GNU Classpath Exception which is available at
// https://www.gnu.org/software/classpath/license.html.
//
// SPDX-License-Identifier: EPL-2.0 OR GPL-2.0-only WITH Classpath-exception-2.0
// *****************************************************************************
import { ChatAgent, ChatAgentService, ChatModel, ChatRequestModel } from '@theia/ai-chat';
import { UntitledResourceResolver } from '@theia/core';
import { ContextMenuRenderer, Message, ReactWidget } from '@theia/core/lib/browser';
import { inject, injectable, postConstruct } from '@theia/core/shared/inversify';
import { MonacoEditor } from '@theia/monaco/lib/browser/monaco-editor';
import * as React from '@theia/core/shared/react';
import { MonacoEditorProvider } from '@theia/monaco/lib/browser/monaco-editor-provider';
import { CHAT_VIEW_LANGUAGE_EXTENSION } from './chat-view-language-contribution';
import { IMouseEvent } from '@theia/monaco-editor-core';
import { Deferred } from '@theia/core/lib/common/promise-util';

type Query = (query: string) => Promise<void>;
type Unpin = () => void;
type Cancel = (requestModel: ChatRequestModel) => void;

@injectable()
export class AIChatInputWidget extends ReactWidget {
    public static ID = 'chat-input-widget';
    static readonly CONTEXT_MENU = ['chat-input-context-menu'];

    @inject(ChatAgentService)
    protected readonly agentService: ChatAgentService;

    @inject(MonacoEditorProvider)
    protected readonly editorProvider: MonacoEditorProvider;

    @inject(UntitledResourceResolver)
    protected readonly untitledResourceResolver: UntitledResourceResolver;

    @inject(ContextMenuRenderer)
    protected readonly contextMenuRenderer: ContextMenuRenderer;

    protected editorRef: MonacoEditor | undefined = undefined;
    private editorReady = new Deferred<void>();

    protected isEnabled = false;

    private _onQuery: Query;
    set onQuery(query: Query) {
        this._onQuery = query;
    }
    private _onUnpin: Unpin;
    set onUnpin(unpin: Unpin) {
        this._onUnpin = unpin;
    }
    private _onCancel: Cancel;
    set onCancel(cancel: Cancel) {
        this._onCancel = cancel;
    }
    private _chatModel: ChatModel;
    set chatModel(chatModel: ChatModel) {
        this._chatModel = chatModel;
        this.update();
    }
    private _pinnedAgent: ChatAgent | undefined;
    set pinnedAgent(pinnedAgent: ChatAgent | undefined) {
        this._pinnedAgent = pinnedAgent;
        this.update();
    }

    @postConstruct()
    protected init(): void {
        this.id = AIChatInputWidget.ID;
        this.title.closable = false;
        this.update();
    }

    protected override onActivateRequest(msg: Message): void {
        super.onActivateRequest(msg);
        this.editorReady.promise.then(() => {
            if (this.editorRef) {
                this.editorRef.focus();
            }
        });
    }

    protected getChatAgents(): ChatAgent[] {
        return this.agentService.getAgents();
    }

    protected render(): React.ReactNode {
        return (
            <ChatInput
                onQuery={this._onQuery.bind(this)}
                onUnpin={this._onUnpin.bind(this)}
                onCancel={this._onCancel.bind(this)}
                chatModel={this._chatModel}
                pinnedAgent={this._pinnedAgent}
                getChatAgents={this.getChatAgents.bind(this)}
                editorProvider={this.editorProvider}
                untitledResourceResolver={this.untitledResourceResolver}
                contextMenuCallback={this.handleContextMenu.bind(this)}
                isEnabled={this.isEnabled}
                setEditorRef={editor => {
                    this.editorRef = editor;
                    this.editorReady.resolve();
                }}
            />
        );
    }

    public setEnabled(enabled: boolean): void {
        this.isEnabled = enabled;
        this.update();
    }

    protected handleContextMenu(event: IMouseEvent): void {
        this.contextMenuRenderer.render({
            menuPath: AIChatInputWidget.CONTEXT_MENU,
            anchor: { x: event.posx, y: event.posy },
        });
        event.preventDefault();
    }

}

interface ChatInputProperties {
    onCancel: (requestModel: ChatRequestModel) => void;
    onQuery: (query: string) => void;
    onUnpin: () => void;
    isEnabled?: boolean;
    chatModel: ChatModel;
    pinnedAgent?: ChatAgent;
    getChatAgents: () => ChatAgent[];
    editorProvider: MonacoEditorProvider;
    untitledResourceResolver: UntitledResourceResolver;
    contextMenuCallback: (event: IMouseEvent) => void;
    setEditorRef: (editor: MonacoEditor | undefined) => void;
}
const ChatInput: React.FunctionComponent<ChatInputProperties> = (props: ChatInputProperties) => {

    const [inProgress, setInProgress] = React.useState(false);
    // eslint-disable-next-line no-null/no-null
    const editorContainerRef = React.useRef<HTMLDivElement | null>(null);
    // eslint-disable-next-line no-null/no-null
    const placeholderRef = React.useRef<HTMLDivElement | null>(null);
    const editorRef = React.useRef<MonacoEditor | undefined>(undefined);
    const allRequests = props.chatModel.getRequests();
    const lastRequest = allRequests.length === 0 ? undefined : allRequests[allRequests.length - 1];

    const createInputElement = async () => {
        const paddingTop = 8;
        const lineHeight = 20;
        const maxHeight = 240;
        const resource = await props.untitledResourceResolver.createUntitledResource('', CHAT_VIEW_LANGUAGE_EXTENSION);
        const editor = await props.editorProvider.createInline(resource.uri, editorContainerRef.current!, {
            language: CHAT_VIEW_LANGUAGE_EXTENSION,
            // Disable code lens, inlay hints and hover support to avoid console errors from other contributions
            codeLens: false,
            inlayHints: { enabled: 'off' },
            hover: { enabled: false },
            autoSizing: false, // we handle the sizing ourselves
            scrollBeyondLastLine: false,
            scrollBeyondLastColumn: 0,
            minHeight: 1,
            fontFamily: 'var(--theia-ui-font-family)',
            fontSize: 13,
            cursorWidth: 1,
            maxHeight: -1,
            scrollbar: { horizontal: 'hidden' },
            automaticLayout: true,
            lineNumbers: 'off',
            lineHeight,
            padding: { top: paddingTop },
            suggest: {
                showIcons: true,
                showSnippets: false,
                showWords: false,
                showStatusBar: false,
                insertMode: 'replace',
            },
            bracketPairColorization: { enabled: false },
            wrappingStrategy: 'advanced',
            stickyScroll: { enabled: false },
        });

        if (editorContainerRef.current) {
            editorContainerRef.current.style.height = (lineHeight + (2 * paddingTop)) + 'px';
        }

        const updateEditorHeight = () => {
            if (editorContainerRef.current) {
                const contentHeight = editor.getControl().getContentHeight() + paddingTop;
                editorContainerRef.current.style.height = `${Math.min(contentHeight, maxHeight)}px`;
            }
        };
        editor.getControl().onDidChangeModelContent(() => {
            updateEditorHeight();
            handleOnChange();
        });
        const resizeObserver = new ResizeObserver(updateEditorHeight);
        if (editorContainerRef.current) {
            resizeObserver.observe(editorContainerRef.current);
        }
        editor.getControl().onDidDispose(() => {
            resizeObserver.disconnect();
        });

        editor.getControl().onContextMenu(e =>
            props.contextMenuCallback(e.event)
        );

        editorRef.current = editor;
        props.setEditorRef(editor);
    };

    React.useEffect(() => {
        createInputElement();
        return () => {
            props.setEditorRef(undefined);
            if (editorRef.current) {
                editorRef.current.dispose();
            }
        };
    }, []);

    React.useEffect(() => {
        const listener = lastRequest?.response.onDidChange(() => {
            if (lastRequest.response.isCanceled || lastRequest.response.isComplete || lastRequest.response.isError) {
                setInProgress(false);
            }
        });
        return () => listener?.dispose();
    }, [lastRequest]);

    function submit(value: string): void {
        setInProgress(true);
        props.onQuery(value);
        if (editorRef.current) {
            editorRef.current.document.textEditorModel.setValue('');
        }
    }

    const onKeyDown = React.useCallback((event: React.KeyboardEvent) => {
        if (!props.isEnabled) {
            return;
        }
        if (event.key === 'Enter' && !event.shiftKey) {
            event.preventDefault();
            submit(editorRef.current?.document.textEditorModel.getValue() || '');
        }
    }, [props.isEnabled]);

    const handleInputFocus = () => {
        hidePlaceholderIfEditorFilled();
    };

    const handleOnChange = () => {
        showPlaceholderIfEditorEmpty();
        hidePlaceholderIfEditorFilled();
    };

    const handleInputBlur = () => {
        showPlaceholderIfEditorEmpty();
    };

    const showPlaceholderIfEditorEmpty = () => {
        if (!editorRef.current?.getControl().getValue()) {
            placeholderRef.current?.classList.remove('hidden');
        }
    };

<<<<<<< HEAD
    const handleUnpin = () => {
        props.onUnpin();
=======
    const hidePlaceholderIfEditorFilled = () => {
        const value = editorRef.current?.getControl().getValue();
        if (value && value.length > 0) {
            placeholderRef.current?.classList.add('hidden');
        }
>>>>>>> 4e3b183d
    };

    return <div className='theia-ChatInput'>
        <div className='theia-ChatInput-Editor-Box'>
            {props.pinnedAgent !== undefined &&
                <div className='theia-ChatInput-Popup'>
                    <span>@{props.pinnedAgent.name}</span>
                    <span className="codicon codicon-remove-close option" title="unpin" onClick={handleUnpin} />
                </div>
            }
            <div className='theia-ChatInput-Editor' ref={editorContainerRef} onKeyDown={onKeyDown} onFocus={handleInputFocus} onBlur={handleInputBlur}>
                <div ref={placeholderRef} className='theia-ChatInput-Editor-Placeholder'>Ask a question</div>
            </div>
        </div>
        <div className="theia-ChatInputOptions">
            {
                inProgress ? <span
                    className="codicon codicon-stop-circle option"
                    title="Cancel (Esc)"
                    onClick={() => {
                        if (lastRequest) {
                            props.onCancel(lastRequest);
                        }
                        setInProgress(false);
                    }} /> :
                    <span
                        className="codicon codicon-send option"
                        title="Send (Enter)"
                        onClick={!props.isEnabled ? undefined : () => submit(editorRef.current?.document.textEditorModel.getValue() || '')}
                        style={{ cursor: !props.isEnabled ? 'default' : 'pointer', opacity: !props.isEnabled ? 0.5 : 1 }}
                    />
            }
        </div>
    </div>;
};<|MERGE_RESOLUTION|>--- conflicted
+++ resolved
@@ -275,16 +275,15 @@
         }
     };
 
-<<<<<<< HEAD
-    const handleUnpin = () => {
-        props.onUnpin();
-=======
     const hidePlaceholderIfEditorFilled = () => {
         const value = editorRef.current?.getControl().getValue();
         if (value && value.length > 0) {
             placeholderRef.current?.classList.add('hidden');
         }
->>>>>>> 4e3b183d
+    };
+    
+    const handleUnpin = () => {
+        props.onUnpin();
     };
 
     return <div className='theia-ChatInput'>
