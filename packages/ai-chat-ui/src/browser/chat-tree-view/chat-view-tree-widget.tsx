// *****************************************************************************
// Copyright (C) 2024 EclipseSource GmbH.
//
// This program and the accompanying materials are made available under the
// terms of the Eclipse Public License v. 2.0 which is available at
// http://www.eclipse.org/legal/epl-2.0.
//
// This Source Code may also be made available under the following Secondary
// Licenses when the conditions for such availability set forth in the Eclipse
// Public License v. 2.0 are satisfied: GNU General Public License, version 2
// with the GNU Classpath Exception which is available at
// https://www.gnu.org/software/classpath/license.html.
//
// SPDX-License-Identifier: EPL-2.0 OR GPL-2.0-only WITH Classpath-exception-2.0
// *****************************************************************************
import {
    ChatAgent,
    ChatAgentService,
    ChatModel,
    ChatProgressMessage,
    ChatRequestModel,
    ChatResponseContent,
    ChatResponseModel,
    ParsedChatRequestAgentPart,
    ParsedChatRequestVariablePart,
} from '@theia/ai-chat';
import { CommandRegistry, ContributionProvider } from '@theia/core';
import {
    codicon,
    CommonCommands,
    CompositeTreeNode,
    ContextMenuRenderer,
    HoverService,
    Key,
    KeyCode,
    NodeProps,
    TreeModel,
    TreeNode,
    TreeProps,
    TreeWidget,
} from '@theia/core/lib/browser';
import {
    inject,
    injectable,
    named,
    postConstruct
} from '@theia/core/shared/inversify';
import * as React from '@theia/core/shared/react';

import { ChatNodeToolbarActionContribution } from '../chat-node-toolbar-action-contribution';
import { ChatResponsePartRenderer } from '../chat-response-part-renderer';
import { useMarkdownRendering } from '../chat-response-renderer/markdown-part-renderer';
import { AIVariableService } from '@theia/ai-core';

// TODO Instead of directly operating on the ChatRequestModel we could use an intermediate view model
export interface RequestNode extends TreeNode {
    request: ChatRequestModel
}
export const isRequestNode = (node: TreeNode): node is RequestNode => 'request' in node;

// TODO Instead of directly operating on the ChatResponseModel we could use an intermediate view model
export interface ResponseNode extends TreeNode {
    response: ChatResponseModel
}
export const isResponseNode = (node: TreeNode): node is ResponseNode => 'response' in node;

function isEnterKey(e: React.KeyboardEvent): boolean {
    return Key.ENTER.keyCode === KeyCode.createKeyCode(e.nativeEvent).key?.keyCode;
}

@injectable()
export class ChatViewTreeWidget extends TreeWidget {
    static readonly ID = 'chat-tree-widget';
    static readonly CONTEXT_MENU = ['chat-tree-context-menu'];

    @inject(ContributionProvider) @named(ChatResponsePartRenderer)
    protected readonly chatResponsePartRenderers: ContributionProvider<ChatResponsePartRenderer<ChatResponseContent>>;

    @inject(ContributionProvider) @named(ChatNodeToolbarActionContribution)
    protected readonly chatNodeToolbarActionContributions: ContributionProvider<ChatNodeToolbarActionContribution>;

    @inject(ChatAgentService)
    protected chatAgentService: ChatAgentService;

    @inject(AIVariableService)
    protected readonly variableService: AIVariableService;

    @inject(CommandRegistry)
    private commandRegistry: CommandRegistry;

    @inject(HoverService)
    private hoverService: HoverService;

    protected _shouldScrollToEnd = true;

    protected isEnabled = false;

    set shouldScrollToEnd(shouldScrollToEnd: boolean) {
        this._shouldScrollToEnd = shouldScrollToEnd;
        this.shouldScrollToRow = this._shouldScrollToEnd;
    }

    get shouldScrollToEnd(): boolean {
        return this._shouldScrollToEnd;
    }

    constructor(
        @inject(TreeProps) props: TreeProps,
        @inject(TreeModel) model: TreeModel,
        @inject(ContextMenuRenderer) contextMenuRenderer: ContextMenuRenderer
    ) {
        super(props, model, contextMenuRenderer);

        this.id = ChatViewTreeWidget.ID;
        this.title.closable = false;

        model.root = {
            id: 'ChatTree',
            name: 'ChatRootNode',
            parent: undefined,
            visible: false,
            children: [],
        } as CompositeTreeNode;
    }

    @postConstruct()
    protected override init(): void {
        super.init();

        this.id = ChatViewTreeWidget.ID + '-treeContainer';
        this.addClass('treeContainer');
    }

    public setEnabled(enabled: boolean): void {
        this.isEnabled = enabled;
        this.update();
    }

    protected override renderTree(model: TreeModel): React.ReactNode {
        if (this.isEnabled) {
            return super.renderTree(model);
        }
        return this.renderDisabledMessage();
    }

    private renderDisabledMessage(): React.ReactNode {
        return <div className={'theia-ResponseNode'}>
            <div className='theia-ResponseNode-Content' key={'disabled-message'}>
                <div className="disable-message">
                    <span className="section-header"> 🚀 Experimental AI Feature Available!</span>
                    <div className="section-title">
                        <p><code>Currently, all AI Features are disabled!</code></p>
                    </div>
                    <div className="section-title">
                        <p>How to Enable Experimental AI Features:</p>
                    </div>
                    <div className="section-content">
                        <p>To enable the experimental AI features, please go to &nbsp;
                            {this.renderLinkButton('the settings menu', CommonCommands.OPEN_PREFERENCES.id)}
                            &nbsp;and locate the <strong>AI Features</strong> section.</p>
                        <ol>
                            <li>Toggle the switch for <strong>'Ai-features: Enable'</strong>.</li>
                            <li>Provide at least one LLM provider (e.g. OpenAI), also see <a href="https://theia-ide.org/docs/user_ai/" target="_blank">the documentation</a>
                                for more information.</li>
                        </ol>
                        <p>This will activate the new AI capabilities in the app. Please remember, these features are still in development, so they may change or be unstable. 🚧</p>
                    </div>

                    <div className="section-title">
                        <p>Currently Supported Views and Features:</p>
                    </div>
                    <div className="section-content">
                        <p>Once the experimental AI features are enabled, you can access the following views and features:</p>
                        <ul>
                            <li>Code Completion</li>
                            <li>Terminal Assistance (via CTRL+I in a terminal)</li>
                            <li>This Chat View (features the following agents):
                                <ul>
                                    <li>Universal Chat Agent</li>
                                    <li>Workspace Chat Agent</li>
                                    <li>Command Chat Agent</li>
                                    <li>Orchestrator Chat Agent</li>
                                </ul>
                            </li>
                            <li>{this.renderLinkButton('AI History View', 'aiHistory:open')}</li>
                            <li>{this.renderLinkButton('AI Configuration View', 'aiConfiguration:open')}</li>
                        </ul>
                        <p>See <a href="https://theia-ide.org/docs/user_ai/" target="_blank">the documentation</a> for more information.</p>
                    </div>
                </div>
            </div>
        </div >;
    }

    private renderLinkButton(title: string, openCommandId: string): React.ReactNode {
        return <a
            role={'button'}
            tabIndex={0}
            onClick={() => this.commandRegistry.executeCommand(openCommandId)}
            onKeyDown={e => isEnterKey(e) && this.commandRegistry.executeCommand(openCommandId)}>
            {title}
        </a>;
    }

    private mapRequestToNode(request: ChatRequestModel): RequestNode {
        return {
            id: request.id,
            parent: this.model.root as CompositeTreeNode,
            request
        };
    }

    private mapResponseToNode(response: ChatResponseModel): ResponseNode {
        return {
            id: response.id,
            parent: this.model.root as CompositeTreeNode,
            response
        };
    }

    /**
     * Tracks the ChatModel handed over.
     * Tracking multiple chat models will result in a weird UI
     */
    public trackChatModel(chatModel: ChatModel): void {
        this.recreateModelTree(chatModel);
        chatModel.getRequests().forEach(request => {
            if (!request.response.isComplete) {
                request.response.onDidChange(() => this.scheduleUpdateScrollToRow());
            }
        });
        this.toDispose.push(
            chatModel.onDidChange(event => {
                this.recreateModelTree(chatModel);
                if (event.kind === 'addRequest' && !event.request.response.isComplete) {
                    event.request.response.onDidChange(() => this.scheduleUpdateScrollToRow());
                }
            })
        );
    }

    protected override getScrollToRow(): number | undefined {
        if (this.shouldScrollToEnd) {
            return this.rows.size;
        }
        return super.getScrollToRow();
    }

    private async recreateModelTree(chatModel: ChatModel): Promise<void> {
        if (CompositeTreeNode.is(this.model.root)) {
            const nodes: TreeNode[] = [];
            chatModel.getRequests().forEach(request => {
                nodes.push(this.mapRequestToNode(request));
                nodes.push(this.mapResponseToNode(request.response));
            });
            this.model.root.children = nodes;
            this.model.refresh();
        }
    }

    protected override renderNode(
        node: TreeNode,
        props: NodeProps
    ): React.ReactNode {
        if (!TreeNode.isVisible(node)) {
            return undefined;
        }
        if (!(isRequestNode(node) || isResponseNode(node))) {
            return super.renderNode(node, props);
        }
        return <React.Fragment key={node.id}>
            <div className='theia-ChatNode' onContextMenu={e => this.handleContextMenu(node, e)}>
                {this.renderAgent(node)}
                {this.renderDetail(node)}
            </div>
        </React.Fragment>;
    }

    private renderAgent(node: RequestNode | ResponseNode): React.ReactNode {
        const inProgress = isResponseNode(node) && !node.response.isComplete && !node.response.isCanceled && !node.response.isError;
        const waitingForInput = isResponseNode(node) && node.response.isWaitingForInput;
        const toolbarContributions = !inProgress
            ? this.chatNodeToolbarActionContributions.getContributions()
                .flatMap(c => c.getToolbarActions(node))
                .filter(action => this.commandRegistry.isEnabled(action.commandId, node))
                .sort((a, b) => (a.priority ?? 0) - (b.priority ?? 0))
            : [];
        const agentLabel = React.createRef<HTMLHeadingElement>();
        const agentDescription = this.getAgent(node)?.description;
        return <React.Fragment>
            <div className='theia-ChatNodeHeader'>
                <div className={`theia-AgentAvatar ${this.getAgentIconClassName(node)}`}></div>
<<<<<<< HEAD
                <h3 ref={agentLabel}
                    className='theia-AgentLabel'
                    onMouseEnter={() => {
                        if (agentDescription) {
                            this.hoverService.requestHover({
                                content: agentDescription,
                                target: agentLabel.current!,
                                position: 'right'
                            });
                        }
                    }}>
                    {this.getAgentLabel(node)}
                </h3>
                {inProgress && <span className='theia-ChatContentInProgress'>Generating</span>}
=======
                <h3 className='theia-AgentLabel'>{this.getAgentLabel(node)}</h3>
                {inProgress && !waitingForInput && <span className='theia-ChatContentInProgress'>Generating</span>}
                {inProgress && waitingForInput && <span className='theia-ChatContentInProgress'>Waiting for input</span>}
>>>>>>> eb9a7e4d
                <div className='theia-ChatNodeToolbar'>
                    {!inProgress &&
                        toolbarContributions.length > 0 &&
                        toolbarContributions.map(action =>
                            <span
                                key={action.commandId}
                                className={`theia-ChatNodeToolbarAction ${action.icon}`}
                                title={action.tooltip}
                                onClick={e => {
                                    e.stopPropagation();
                                    this.commandRegistry.executeCommand(action.commandId, node);
                                }}
                                onKeyDown={e => {
                                    if (isEnterKey(e)) {
                                        e.stopPropagation();
                                        this.commandRegistry.executeCommand(action.commandId, node);
                                    }
                                }}
                                role='button'
                            ></span>
                        )}
                </div>
            </div>
        </React.Fragment>;
    }

    private getAgentLabel(node: RequestNode | ResponseNode): string {
        if (isRequestNode(node)) {
            // TODO find user name
            return 'You';
        }
        return this.getAgent(node)?.name ?? 'AI';
    }

    private getAgent(node: RequestNode | ResponseNode): ChatAgent | undefined {
        if (isRequestNode(node)) {
            return undefined;
        }
        return node.response.agentId ? this.chatAgentService.getAgent(node.response.agentId) : undefined;
    }

    private getAgentIconClassName(node: RequestNode | ResponseNode): string | undefined {
        if (isRequestNode(node)) {
            return codicon('account');
        }

        const agent = node.response.agentId ? this.chatAgentService.getAgent(node.response.agentId) : undefined;
        return agent?.iconClass ?? codicon('copilot');
    }

    private renderDetail(node: RequestNode | ResponseNode): React.ReactNode {
        if (isRequestNode(node)) {
            return this.renderChatRequest(node);
        }
        if (isResponseNode(node)) {
            return this.renderChatResponse(node);
        };
    }

    private renderChatRequest(node: RequestNode): React.ReactNode {
        return <ChatRequestRender
            node={node}
            hoverService={this.hoverService}
            chatAgentService={this.chatAgentService}
            variableService={this.variableService}
        />;
    }

    private renderChatResponse(node: ResponseNode): React.ReactNode {
        return (
            <div className={'theia-ResponseNode'}>
                {!node.response.isComplete
                    && node.response.response.content.length === 0
                    && node.response.progressMessages
                        .filter(c => c.show === 'untilFirstContent')
                        .map((c, i) =>
                            <ProgressMessage {...c} key={`${node.id}-progress-untilFirstContent-${i}`} />
                        )
                }
                {node.response.response.content.map((c, i) =>
                    <div className='theia-ResponseNode-Content' key={`${node.id}-content-${i}`}>{this.getChatResponsePartRenderer(c, node)}</div>
                )}
                {!node.response.isComplete
                    && node.response.progressMessages
                        .filter(c => c.show === 'whileIncomplete')
                        .map((c, i) =>
                            <ProgressMessage {...c} key={`${node.id}-progress-whileIncomplete-${i}`} />
                        )
                }
                {node.response.progressMessages
                    .filter(c => c.show === 'forever')
                    .map((c, i) =>
                        <ProgressMessage {...c} key={`${node.id}-progress-afterComplete-${i}`} />
                    )
                }
            </div>
        );
    }

    private getChatResponsePartRenderer(content: ChatResponseContent, node: ResponseNode): React.ReactNode {
        const renderer = this.chatResponsePartRenderers.getContributions().reduce<[number, ChatResponsePartRenderer<ChatResponseContent> | undefined]>(
            (prev, current) => {
                const prio = current.canHandle(content);
                if (prio > prev[0]) {
                    return [prio, current];
                } return prev;
            },
            [-1, undefined])[1];
        if (!renderer) {
            console.error('No renderer found for content', content);
            return <div>Error: No renderer found</div>;
        }
        return renderer.render(content, node);
    }

    protected handleContextMenu(node: TreeNode | undefined, event: React.MouseEvent<HTMLElement>): void {
        this.contextMenuRenderer.render({
            menuPath: ChatViewTreeWidget.CONTEXT_MENU,
            anchor: { x: event.clientX, y: event.clientY },
            args: [node]
        });
        event.preventDefault();
    }
}

const ChatRequestRender = (
    {
        node, hoverService, chatAgentService, variableService
    }: {
        node: RequestNode,
        hoverService: HoverService,
        chatAgentService: ChatAgentService,
        variableService: AIVariableService
    }) => {
    const parts = node.request.message.parts;
    return (
        <div className="theia-RequestNode">
            <p>
                {parts.map((part, index) => {
                    if (part instanceof ParsedChatRequestAgentPart || part instanceof ParsedChatRequestVariablePart) {
                        let description = undefined;
                        let className = '';
                        if (part instanceof ParsedChatRequestAgentPart) {
                            description = chatAgentService.getAgent(part.agentId)?.description;
                            className = 'theia-RequestNode-AgentLabel';
                        } else if (part instanceof ParsedChatRequestVariablePart) {
                            description = variableService.getVariable(part.variableName)?.description;
                            className = 'theia-RequestNode-VariableLabel';
                        }
                        return (
                            <HoverableLabel
                                key={index}
                                text={part.text}
                                description={description}
                                hoverService={hoverService}
                                className={className}
                            />
                        );
                    } else {
                        const ref = useMarkdownRendering(part.text.replace(/^\s|\s$/g, '&nbsp;'), true);
                        return (
                            <span key={index} ref={ref}></span>
                        );
                    }
                })}
            </p>
        </div>
    );
};

const HoverableLabel = (
    {
        text, description, hoverService, className
    }: {
        text: string,
        description?: string,
        hoverService: HoverService,
        className: string
    }) => {
    const spanRef = React.createRef<HTMLSpanElement>();
    return (
        <span
            className={className}
            ref={spanRef}
            onMouseEnter={() => {
                if (description) {
                    hoverService.requestHover({
                        content: description,
                        target: spanRef.current!,
                        position: 'right'
                    });
                }
            }}
        >
            {text}
        </span>
    );
};

const ProgressMessage = (c: ChatProgressMessage) => (
    <div className='theia-ResponseNode-ProgressMessage'>
        <Indicator {...c} /> {c.content}
    </div>
);

const Indicator = (progressMessage: ChatProgressMessage) => (
    <span className='theia-ResponseNode-ProgressMessage-Indicator'>
        {progressMessage.status === 'inProgress' &&
            <i className={'fa fa-spinner fa-spin ' + progressMessage.status}></i>
        }
        {progressMessage.status === 'completed' &&
            <i className={'fa fa-check ' + progressMessage.status}></i>
        }
        {progressMessage.status === 'failed' &&
            <i className={'fa fa-warning ' + progressMessage.status}></i>
        }
    </span>
);<|MERGE_RESOLUTION|>--- conflicted
+++ resolved
@@ -290,7 +290,6 @@
         return <React.Fragment>
             <div className='theia-ChatNodeHeader'>
                 <div className={`theia-AgentAvatar ${this.getAgentIconClassName(node)}`}></div>
-<<<<<<< HEAD
                 <h3 ref={agentLabel}
                     className='theia-AgentLabel'
                     onMouseEnter={() => {
@@ -305,11 +304,7 @@
                     {this.getAgentLabel(node)}
                 </h3>
                 {inProgress && <span className='theia-ChatContentInProgress'>Generating</span>}
-=======
-                <h3 className='theia-AgentLabel'>{this.getAgentLabel(node)}</h3>
-                {inProgress && !waitingForInput && <span className='theia-ChatContentInProgress'>Generating</span>}
                 {inProgress && waitingForInput && <span className='theia-ChatContentInProgress'>Waiting for input</span>}
->>>>>>> eb9a7e4d
                 <div className='theia-ChatNodeToolbar'>
                     {!inProgress &&
                         toolbarContributions.length > 0 &&
