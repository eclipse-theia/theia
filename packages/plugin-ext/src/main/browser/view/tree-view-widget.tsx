--- conflicted
+++ resolved
@@ -405,17 +405,13 @@
 
     handleClickEvent(node: TreeNode, event: React.MouseEvent<HTMLElement>): void {
         super.handleClickEvent(node, event);
-<<<<<<< HEAD
-        this.executeCommand(node);
-=======
         // If clicked on item (not collapsable icon) - execute command or toggle expansion if item has no command
         const commandMap = this.findCommands(node);
         if (commandMap.size > 0) {
-            this.tryExecuteCommandMap(commandMap);
+            this.executeCommand(node);
         } else if (this.isExpandable(node) && !this.hasShiftMask(event) && !this.hasCtrlCmdMask(event)) {
             this.model.toggleNodeExpansion(node);
         }
->>>>>>> 9539f892
     }
 
     // execute TreeItem.command if present
