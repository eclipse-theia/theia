// *****************************************************************************
// Copyright (C) 2018 Red Hat, Inc. and others.
//
// This program and the accompanying materials are made available under the
// terms of the Eclipse Public License v. 2.0 which is available at
// http://www.eclipse.org/legal/epl-2.0.
//
// This Source Code may also be made available under the following Secondary
// Licenses when the conditions for such availability set forth in the Eclipse
// Public License v. 2.0 are satisfied: GNU General Public License, version 2
// with the GNU Classpath Exception which is available at
// https://www.gnu.org/software/classpath/license.html.
//
// SPDX-License-Identifier: EPL-2.0 OR GPL-2.0-only WITH Classpath-exception-2.0
// *****************************************************************************
/*---------------------------------------------------------------------------------------------
*  Copyright (c) Microsoft Corporation. All rights reserved.
*  Licensed under the MIT License. See License.txt in the project root for license information.
*--------------------------------------------------------------------------------------------*/
// copied and modified from https://github.com/microsoft/vscode/blob/ba40bd16433d5a817bfae15f3b4350e18f144af4/src/vs/workbench/contrib/webview/browser/baseWebviewElement.ts
// copied and modified from https://github.com/microsoft/vscode/blob/ba40bd16433d5a817bfae15f3b4350e18f144af4/src/vs/workbench/contrib/webview/browser/webviewElement.ts#

import * as mime from 'mime';
import { JSONExt } from '@theia/core/shared/@phosphor/coreutils';
import { injectable, inject, postConstruct } from '@theia/core/shared/inversify';
import { WebviewPanelOptions, WebviewPortMapping } from '@theia/plugin';
import { BaseWidget, Message } from '@theia/core/lib/browser/widgets/widget';
import { Disposable, DisposableCollection } from '@theia/core/lib/common/disposable';
import { ApplicationShellMouseTracker } from '@theia/core/lib/browser/shell/application-shell-mouse-tracker';
import { StatefulWidget } from '@theia/core/lib/browser/shell/shell-layout-restorer';
import { WebviewPanelViewState } from '../../../common/plugin-api-rpc';
import { IconUrl } from '../../../common/plugin-protocol';
import { Deferred } from '@theia/core/lib/common/promise-util';
import { WebviewEnvironment } from './webview-environment';
import URI from '@theia/core/lib/common/uri';
import { Emitter, Event } from '@theia/core/lib/common/event';
import { open, OpenerService } from '@theia/core/lib/browser/opener-service';
import { KeybindingRegistry } from '@theia/core/lib/browser/keybinding';
import { Schemes } from '../../../common/uri-components';
import { PluginSharedStyle } from '../plugin-shared-style';
import { WebviewThemeDataProvider } from './webview-theme-data-provider';
import { ExternalUriService } from '@theia/core/lib/browser/external-uri-service';
import { OutputChannelManager } from '@theia/output/lib/browser/output-channel';
import { WebviewPreferences } from './webview-preferences';
import { WebviewResourceCache } from './webview-resource-cache';
import { Endpoint } from '@theia/core/lib/browser/endpoint';
import { isFirefox } from '@theia/core/lib/browser/browser';
import { FileService } from '@theia/filesystem/lib/browser/file-service';
import { FileOperationError, FileOperationResult } from '@theia/filesystem/lib/common/files';
import { BinaryBufferReadableStream } from '@theia/core/lib/common/buffer';
import { ViewColumn } from '../../../plugin/types-impl';
import { ExtractableWidget } from '@theia/core/lib/browser/widgets/extractable-widget';
import { BadgeWidget } from '@theia/core/lib/browser/view-container';
import { MenuPath } from '@theia/core';
import { ContextMenuRenderer } from '@theia/core/lib/browser';
import { ContextKeyService } from '@theia/core/lib/browser/context-key-service';
import { PluginViewWidget } from '../view/plugin-view-widget';

// Style from core
const TRANSPARENT_OVERLAY_STYLE = 'theia-transparent-overlay';

export const WEBVIEW_CONTEXT_MENU: MenuPath = ['webview-context-menu'];

/* eslint-disable @typescript-eslint/no-explicit-any */

export const enum WebviewMessageChannels {
    onmessage = 'onmessage',
    didClickLink = 'did-click-link',
    didFocus = 'did-focus',
    didBlur = 'did-blur',
    doUpdateState = 'do-update-state',
    doReload = 'do-reload',
    loadResource = 'load-resource',
    loadLocalhost = 'load-localhost',
    webviewReady = 'webview-ready',
    didKeydown = 'did-keydown',
    didMouseDown = 'did-mousedown',
    didMouseUp = 'did-mouseup',
<<<<<<< HEAD
    onconsole = 'onconsole'
=======
    onconsole = 'onconsole',
    didcontextmenu = 'did-context-menu'
>>>>>>> 6620da78
}

export interface WebviewContentOptions {
    readonly allowScripts?: boolean;
    readonly allowForms?: boolean;
    readonly localResourceRoots?: ReadonlyArray<string>;
    readonly portMapping?: ReadonlyArray<WebviewPortMapping>;
    readonly enableCommandUris?: boolean | readonly string[];
}

export interface WebviewConsoleLog {
    level: Extract<keyof typeof console, 'log' | 'info' | 'warn' | 'error' | 'trace' | 'debug'>;
    message?: string;
    optionalParams?: string;
}

@injectable()
export class WebviewWidgetIdentifier {
    id: string;
}

export const WebviewWidgetExternalEndpoint = Symbol('WebviewWidgetExternalEndpoint');

@injectable()
export class WebviewWidget extends BaseWidget implements StatefulWidget, ExtractableWidget, BadgeWidget {

    private static readonly standardSupportedLinkSchemes = new Set([
        Schemes.http,
        Schemes.https,
        Schemes.mailto,
        Schemes.vscode
    ]);

    static FACTORY_ID = 'plugin-webview';

    protected element: HTMLIFrameElement | undefined;

    // eslint-disable-next-line max-len
    // XXX This is a hack to be able to tack the mouse events when drag and dropping the widgets.
    // On `mousedown` we put a transparent div over the `iframe` to avoid losing the mouse tacking.
    protected transparentOverlay: HTMLElement;

    @inject(WebviewWidgetIdentifier)
    readonly identifier: WebviewWidgetIdentifier;

    @inject(WebviewWidgetExternalEndpoint)
    readonly externalEndpoint: string;

    @inject(ApplicationShellMouseTracker)
    protected readonly mouseTracker: ApplicationShellMouseTracker;

    @inject(WebviewEnvironment)
    protected readonly environment: WebviewEnvironment;

    @inject(OpenerService)
    protected readonly openerService: OpenerService;

    @inject(KeybindingRegistry)
    protected readonly keybindings: KeybindingRegistry;

    @inject(PluginSharedStyle)
    protected readonly sharedStyle: PluginSharedStyle;

    @inject(WebviewThemeDataProvider)
    protected readonly themeDataProvider: WebviewThemeDataProvider;

    @inject(ExternalUriService)
    protected readonly externalUriService: ExternalUriService;

    @inject(OutputChannelManager)
    protected readonly outputManager: OutputChannelManager;

    @inject(WebviewPreferences)
    protected readonly preferences: WebviewPreferences;

    @inject(FileService)
    protected readonly fileService: FileService;

    @inject(WebviewResourceCache)
    protected readonly resourceCache: WebviewResourceCache;

    @inject(ContextMenuRenderer)
    protected readonly contextMenuRenderer: ContextMenuRenderer;

    @inject(ContextKeyService)
    protected readonly contextKeyService: ContextKeyService;

    viewState: WebviewPanelViewState = {
        visible: false,
        active: false,
        position: 0
    };

    protected html = '';

    protected _contentOptions: WebviewContentOptions = {};
    get contentOptions(): WebviewContentOptions {
        return this._contentOptions;
    }

    protected _state: string | undefined;
    get state(): string | undefined {
        return this._state;
    }

    viewType: string;
    viewColumn: ViewColumn;
    options: WebviewPanelOptions = {};

    protected ready = new Deferred<void>();

    protected readonly onMessageEmitter = new Emitter<any>();
    readonly onMessage = this.onMessageEmitter.event;
    protected readonly pendingMessages: any[] = [];

    protected readonly toHide = new DisposableCollection();
    protected hideTimeout: any | number | undefined;

    isExtractable: boolean = true;
    secondaryWindow: Window | undefined = undefined;

    protected _badge?: number | undefined;
    protected _badgeTooltip?: string | undefined;
    protected onDidChangeBadgeEmitter = new Emitter<void>();
    protected onDidChangeBadgeTooltipEmitter = new Emitter<void>();

    @postConstruct()
    protected init(): void {
        this.node.tabIndex = 0;
        this.id = WebviewWidget.FACTORY_ID + ':' + this.identifier.id;
        this.title.closable = true;
        this.addClass(WebviewWidget.Styles.WEBVIEW);

        this.toDispose.push(this.onMessageEmitter);
        this.toDispose.push(this.onDidChangeBadgeEmitter);
        this.toDispose.push(this.onDidChangeBadgeTooltipEmitter);

        this.transparentOverlay = document.createElement('div');
        this.transparentOverlay.classList.add(TRANSPARENT_OVERLAY_STYLE);
        this.transparentOverlay.style.display = 'none';
        this.node.appendChild(this.transparentOverlay);

        this.toDispose.push(this.mouseTracker.onMousedown(() => {
            if (this.element && this.element.style.display !== 'none') {
                this.transparentOverlay.style.display = 'block';
            }
        }));
        this.toDispose.push(this.mouseTracker.onMouseup(() => {
            if (this.element && this.element.style.display !== 'none') {
                this.transparentOverlay.style.display = 'none';
            }
        }));
    }

    get onDidChangeBadge(): Event<void> {
        return this.onDidChangeBadgeEmitter.event;
    }

    get onDidChangeBadgeTooltip(): Event<void> {
        return this.onDidChangeBadgeTooltipEmitter.event;
    }

    get badge(): number | undefined {
        return this._badge;
    }

    set badge(badge: number | undefined) {
        this._badge = badge;
        this.onDidChangeBadgeEmitter.fire();
    }

    get badgeTooltip(): string | undefined {
        return this._badgeTooltip;
    }

    set badgeTooltip(badgeTooltip: string | undefined) {
        this._badgeTooltip = badgeTooltip;
        this.onDidChangeBadgeTooltipEmitter.fire();
    }

    protected override onBeforeAttach(msg: Message): void {
        super.onBeforeAttach(msg);
        this.doShow();
        // iframe has to be reloaded when moved to another DOM element
        this.toDisposeOnDetach.push(Disposable.create(() => this.forceHide()));
    }

    protected override onAfterAttach(msg: Message): void {
        super.onAfterAttach(msg);
        this.addEventListener(this.node, 'focus', () => {
            if (this.element) {
                this.doSend('focus');
            }
        });
    }

    protected override onBeforeShow(msg: Message): void {
        super.onBeforeShow(msg);
        this.doShow();
    }

    protected override onAfterHide(msg: Message): void {
        super.onAfterHide(msg);
        this.doHide();
    }

    protected doHide(): void {
        if (this.options.retainContextWhenHidden !== true) {
            if (this.hideTimeout === undefined) {
                // avoid removing iframe if a widget moved quickly
                this.hideTimeout = setTimeout(() => this.forceHide(), 50);
            }
        }
    }

    protected forceHide(): void {
        clearTimeout(this.hideTimeout);
        this.hideTimeout = undefined;
        this.toHide.dispose();
    }

    protected doShow(): void {
        clearTimeout(this.hideTimeout);
        this.hideTimeout = undefined;
        if (!this.toHide.disposed) {
            return;
        }
        this.toDispose.push(this.toHide);

        const element = document.createElement('iframe');
        element.className = 'webview';
        element.sandbox.add('allow-scripts', 'allow-forms', 'allow-same-origin', 'allow-downloads');
        if (!isFirefox) {
            element.setAttribute('allow', 'clipboard-read; clipboard-write; usb; serial; hid;');
        }
        element.setAttribute('src', `${this.externalEndpoint}/index.html?id=${this.identifier.id}`);
        element.style.border = 'none';
        element.style.width = '100%';
        element.style.height = '100%';
        this.element = element;
        this.node.appendChild(this.element);
        this.toHide.push(Disposable.create(() => {
            if (this.element) {
                this.element.remove();
                this.element = undefined;
            }
        }));

        const oldReady = this.ready;
        const ready = new Deferred<void>();
        ready.promise.then(() => oldReady.resolve());
        this.ready = ready;
        this.toHide.push(Disposable.create(() => this.ready = new Deferred<void>()));
        const subscription = this.on(WebviewMessageChannels.webviewReady, () => {
            subscription.dispose();
            ready.resolve();
        });
        this.toHide.push(subscription);

        this.toHide.push(this.on(WebviewMessageChannels.onmessage, (data: any) => this.onMessageEmitter.fire(data)));
        this.toHide.push(this.on(WebviewMessageChannels.onconsole, (data: WebviewConsoleLog) => this.forwardConsoleLog(data)));
        this.toHide.push(this.on(WebviewMessageChannels.didClickLink, (uri: string) => this.openLink(new URI(uri))));
        this.toHide.push(this.on(WebviewMessageChannels.doUpdateState, (state: any) => {
            this._state = state;
        }));
        this.toHide.push(this.on(WebviewMessageChannels.didFocus, () =>
            // emulate the webview focus without actually changing focus
            this.node.dispatchEvent(new FocusEvent('focus'))
        ));
        this.toHide.push(this.on(WebviewMessageChannels.didBlur, () => {
            /* no-op: webview loses focus only if another element gains focus in the main window */
        }));
        this.toHide.push(this.on(WebviewMessageChannels.doReload, () => this.reload()));
        this.toHide.push(this.on(WebviewMessageChannels.loadResource, (entry: any) => this.loadResource(entry.path)));
        this.toHide.push(this.on(WebviewMessageChannels.loadLocalhost, (entry: any) =>
            this.loadLocalhost(entry.origin)
        ));
        this.toHide.push(this.on(WebviewMessageChannels.didKeydown, (data: KeyboardEvent) => {
            // Electron: workaround for https://github.com/electron/electron/issues/14258
            // We have to detect keyboard events in the <webview> and dispatch them to our
            // keybinding service because these events do not bubble to the parent window anymore.
            this.keybindings.dispatchKeyDown(data, this.element);
        }));
        this.toHide.push(this.on(WebviewMessageChannels.didMouseDown, (data: MouseEvent) => {
            // We have to dispatch mousedown events so menus will be closed when clicking inside webviews.
            // See: https://github.com/eclipse-theia/theia/issues/7752
            this.dispatchMouseEvent('mousedown', data);
        }));
        this.toHide.push(this.on(WebviewMessageChannels.didMouseUp, (data: MouseEvent) => {
            this.dispatchMouseEvent('mouseup', data);
        }));

        this.toHide.push(this.on(WebviewMessageChannels.didcontextmenu, (event: { clientX: number, clientY: number, context: any }) => {
            this.handleContextMenu(event);
        }));

        this.style();
        this.toHide.push(this.themeDataProvider.onDidChangeThemeData(() => this.style()));

        this.doUpdateContent();
        while (this.pendingMessages.length) {
            this.sendMessage(this.pendingMessages.shift());
        }
    }

    protected async loadLocalhost(origin: string): Promise<void> {
        const redirect = await this.getRedirect(origin);
        return this.doSend('did-load-localhost', { origin, location: redirect });
    }

    protected dispatchMouseEvent(type: string, data: MouseEvent): void {
        const domRect = this.node.getBoundingClientRect();
        document.dispatchEvent(new MouseEvent(type, {
            ...data,
            clientX: domRect.x + data.clientX,
            clientY: domRect.y + data.clientY
        }));
    }

    handleContextMenu(event: { clientX: number, clientY: number, context: any }): void {
        const domRect = this.node.getBoundingClientRect();
        this.contextKeyService.with(this.parent instanceof PluginViewWidget ?
            { webviewId: this.parent.options.viewId, ...event.context } : {},
            () => {
                this.contextMenuRenderer.render({
                    menuPath: WEBVIEW_CONTEXT_MENU,
                    anchor: {
                        x: domRect.x + event.clientX, y: domRect.y + event.clientY
                    }
                });
            });
    }

    protected async getRedirect(url: string): Promise<string | undefined> {
        const uri = new URI(url);
        const localhost = this.externalUriService.parseLocalhost(uri);
        if (!localhost) {
            return undefined;
        }

        if (this._contentOptions.portMapping) {
            for (const mapping of this._contentOptions.portMapping) {
                if (mapping.webviewPort === localhost.port) {
                    if (mapping.webviewPort !== mapping.extensionHostPort) {
                        return this.toRemoteUrl(
                            uri.withAuthority(`${localhost.address}:${mapping.extensionHostPort}`)
                        );
                    }
                }
            }
        }

        return this.toRemoteUrl(uri);
    }

    protected async toRemoteUrl(localUri: URI): Promise<string> {
        const remoteUri = await this.externalUriService.resolve(localUri);
        const remoteUrl = remoteUri.toString();
        if (remoteUrl[remoteUrl.length - 1] === '/') {
            return remoteUrl.slice(0, remoteUrl.length - 1);
        }
        return remoteUrl;
    }

    setContentOptions(contentOptions: WebviewContentOptions): void {
        if (JSONExt.deepEqual(<any>this.contentOptions, <any>contentOptions)) {
            return;
        }
        this._contentOptions = contentOptions;
        this.doUpdateContent();
    }

    protected iconUrl: IconUrl | undefined;
    protected readonly toDisposeOnIcon = new DisposableCollection();
    setIconUrl(iconUrl: IconUrl | undefined): void {
        if ((this.iconUrl && iconUrl && JSONExt.deepEqual(this.iconUrl, iconUrl)) || (this.iconUrl === iconUrl)) {
            return;
        }
        this.toDisposeOnIcon.dispose();
        this.toDispose.push(this.toDisposeOnIcon);
        this.iconUrl = iconUrl;
        if (iconUrl) {
            const darkIconUrl = typeof iconUrl === 'object' ? iconUrl.dark : iconUrl;
            const lightIconUrl = typeof iconUrl === 'object' ? iconUrl.light : iconUrl;
            const iconClass = `webview-${this.identifier.id}-file-icon`;
            this.toDisposeOnIcon.push(this.sharedStyle.insertRule(
                `.theia-webview-icon.${iconClass}::before`,
                theme => `background-image: url(${this.toEndpoint(theme.type === 'light' ? lightIconUrl : darkIconUrl)});`
            ));
            this.title.iconClass = `theia-webview-icon ${iconClass}`;
        } else {
            this.title.iconClass = '';
        }
    }

    protected toEndpoint(pathname: string): string {
        return new Endpoint({ path: pathname }).getRestUrl().toString();
    }

    setHTML(value: string): void {
        this.html = this.preprocessHtml(value);
        this.doUpdateContent();
    }

    protected preprocessHtml(value: string): string {
        return value
            .replace(/(["'])(?:vscode|theia)-resource:(\/\/([^\s\/'"]+?)(?=\/))?([^\s'"]+?)(["'])/gi, (_, startQuote, _1, scheme, path, endQuote) => {
                if (scheme) {
                    return `${startQuote}${this.externalEndpoint}/theia-resource/${scheme}${path}${endQuote}`;
                }
                return `${startQuote}${this.externalEndpoint}/theia-resource/file${path}${endQuote}`;
            });
    }

    protected override onActivateRequest(msg: Message): void {
        super.onActivateRequest(msg);
        this.node.focus();
    }

    reload(): void {
        this.doUpdateContent();
    }

    protected forwardConsoleLog(log: WebviewConsoleLog): void {
        const message = `[webview: ${this.identifier.id}] ${log.message ? JSON.parse(log.message) : undefined}`;
        if (log.optionalParams !== undefined) {
            console[log.level](message, JSON.parse(log.optionalParams));
        } else {
            console[log.level](message);
        }
    }

    protected style(): void {
        const { styles, activeThemeType, activeThemeName } = this.themeDataProvider.getThemeData();
        this.doSend('styles', { styles, activeThemeType, activeThemeName });
    }

    protected openLink(link: URI): void {
        const supported = this.toSupportedLink(link);
        if (supported) {
            open(this.openerService, supported);
        }
    }

    protected toSupportedLink(link: URI): URI | undefined {
        if (WebviewWidget.standardSupportedLinkSchemes.has(link.scheme)) {
            const linkAsString = link.toString();
            for (const resourceRoot of [this.externalEndpoint + '/theia-resource', this.externalEndpoint + '/vscode-resource']) {
                if (linkAsString.startsWith(resourceRoot + '/')) {
                    return this.normalizeRequestUri(linkAsString.substring(resourceRoot.length));
                }
            }
            return link;
        }
        if (link.scheme === Schemes.command) {
            if (Array.isArray(this.contentOptions.enableCommandUris) && this.contentOptions.enableCommandUris.some(value => value === link.path.toString())) {
                return link;
            } else if (this.contentOptions.enableCommandUris === true) {
                return link;
            }
        }
        return undefined;
    }

    protected async loadResource(requestPath: string): Promise<void> {
        const normalizedUri = this.normalizeRequestUri(requestPath);
        // browser cache does not support file scheme, normalize to current endpoint scheme and host
        const cacheUrl = new Endpoint({ path: normalizedUri.path.toString() }).getRestUrl().toString();

        try {
            if (this.contentOptions.localResourceRoots) {
                for (const root of this.contentOptions.localResourceRoots) {
                    if (!new URI(root).path.isEqualOrParent(normalizedUri.path)) {
                        continue;
                    }
                    let cached = await this.resourceCache.match(cacheUrl);
                    try {
                        const result = await this.fileService.readFileStream(normalizedUri, { etag: cached?.eTag });
                        const { buffer } = await BinaryBufferReadableStream.toBuffer(result.value);
                        cached = { body: () => buffer, eTag: result.etag };
                        this.resourceCache.put(cacheUrl, cached);
                    } catch (e) {
                        if (!(e instanceof FileOperationError && e.fileOperationResult === FileOperationResult.FILE_NOT_MODIFIED_SINCE)) {
                            throw e;
                        }
                    }
                    if (cached) {
                        const data = await cached.body();
                        return this.doSend('did-load-resource', {
                            status: 200,
                            path: requestPath,
                            mime: mime.getType(normalizedUri.path.toString()) || 'application/octet-stream',
                            data
                        });
                    }
                }
            }
        } catch {
            // no-op
        }

        this.resourceCache.delete(cacheUrl);
        return this.doSend('did-load-resource', {
            status: 404,
            path: requestPath
        });
    }

    protected normalizeRequestUri(requestPath: string): URI {
        const normalizedPath = decodeURIComponent(requestPath);
        const requestUri = new URI(normalizedPath.replace(/^\/([a-zA-Z0-9.\-+]+)\/(.+)$/, (_, scheme, path) => scheme + ':/' + path));
        if (requestUri.scheme !== 'theia-resource' && requestUri.scheme !== 'vscode-resource') {
            return requestUri;
        }

        // Modern vscode-resources uris put the scheme of the requested resource as the authority
        if (requestUri.authority) {
            return new URI(requestUri.authority + ':' + requestUri.path);
        }

        // Old style vscode-resource uris lose the scheme of the resource which means they are unable to
        // load a mix of local and remote content properly.
        return requestUri.withScheme('file');
    }

    sendMessage(data: any): void {
        if (this.element) {
            this.doSend('message', data);
        } else {
            this.pendingMessages.push(data);
        }
    }

    protected doUpdateContent(): void {
        this.doSend('content', {
            contents: this.html,
            options: this.contentOptions,
            state: this.state
        });
    }

    storeState(): WebviewWidget.State {
        return {
            viewType: this.viewType,
            title: this.title.label,
            iconUrl: this.iconUrl,
            options: this.options,
            contentOptions: this.contentOptions,
            state: this.state
        };
    }

    restoreState(oldState: WebviewWidget.State): void {
        const { viewType, title, iconUrl, options, contentOptions, state } = oldState;
        this.viewType = viewType;
        this.title.label = title;
        this.setIconUrl(iconUrl);
        this.options = options;
        this._contentOptions = contentOptions;
        this._state = state;
    }

    setIframeHeight(height: number): void {
        if (this.element) {
            this.element.style.height = `${height}px`;
        }
    }

    protected async doSend(channel: string, data?: any): Promise<void> {
        if (!this.element) {
            return;
        }
        try {
            await this.ready.promise;
            this.postMessage(channel, data);
        } catch (e) {
            console.error(e);
        }
    }

    protected postMessage(channel: string, data?: any): void {
        if (this.element) {
            this.trace('out', channel, data);
            if (this.secondaryWindow) {
                this.secondaryWindow.postMessage({ channel, args: data }, '*');
            } else {
                this.element.contentWindow!.postMessage({ channel, args: data }, '*');
            }
        }
    }

    protected on<T = unknown>(channel: WebviewMessageChannels, handler: (data: T) => void): Disposable {
        const listener = (e: any) => {
            if (!e || !e.data || e.data.target !== this.identifier.id) {
                return;
            }
            if (e.data.channel === channel) {
                this.trace('in', e.data.channel, e.data.data);
                handler(e.data.data);
            }
        };
        window.addEventListener('message', listener);
        return Disposable.create(() =>
            window.removeEventListener('message', listener)
        );
    }

    protected trace(kind: 'in' | 'out', channel: string, data?: any): void {
        const value = this.preferences['webview.trace'];
        if (value === 'off') {
            return;
        }
        const output = this.outputManager.getChannel('webviews');
        output.append('\n' + this.identifier.id);
        output.append(kind === 'out' ? ' => ' : ' <= ');
        output.append(channel);
        if (value === 'verbose') {
            if (data) {
                output.append('\n' + JSON.stringify(data, undefined, 2));
            }
        }
    }

}
export namespace WebviewWidget {
    export namespace Styles {
        export const WEBVIEW = 'theia-webview';
    }
    export interface State {
        viewType: string
        title: string
        iconUrl?: IconUrl
        options: WebviewPanelOptions
        contentOptions: WebviewContentOptions
        state?: string
    }
}<|MERGE_RESOLUTION|>--- conflicted
+++ resolved
@@ -76,12 +76,8 @@
     didKeydown = 'did-keydown',
     didMouseDown = 'did-mousedown',
     didMouseUp = 'did-mouseup',
-<<<<<<< HEAD
-    onconsole = 'onconsole'
-=======
     onconsole = 'onconsole',
     didcontextmenu = 'did-context-menu'
->>>>>>> 6620da78
 }
 
 export interface WebviewContentOptions {
