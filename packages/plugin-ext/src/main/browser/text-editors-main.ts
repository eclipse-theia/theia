/********************************************************************************
 * Copyright (C) 2018 Red Hat, Inc. and others.
 *
 * This program and the accompanying materials are made available under the
 * terms of the Eclipse Public License v. 2.0 which is available at
 * http://www.eclipse.org/legal/epl-2.0.
 *
 * This Source Code may also be made available under the following Secondary
 * Licenses when the conditions for such availability set forth in the Eclipse
 * Public License v. 2.0 are satisfied: GNU General Public License, version 2
 * with the GNU Classpath Exception which is available at
 * https://www.gnu.org/software/classpath/license.html.
 *
 * SPDX-License-Identifier: EPL-2.0 OR GPL-2.0 WITH Classpath-exception-2.0
 ********************************************************************************/

import {
    TextEditorsMain,
    MAIN_RPC_CONTEXT,
    TextEditorsExt,
    TextEditorConfigurationUpdate,
    Selection,
    TextEditorRevealType,
    SingleEditOperation,
    ApplyEditsOptions,
    UndoStopOptions,
    DecorationRenderOptions,
    DecorationOptions,
    WorkspaceEditDto
} from '../../api/plugin-api';
import { Range } from '../../api/model';
import { EditorsAndDocumentsMain } from './editors-and-documents-main';
import { RPCProtocol } from '../../api/rpc-protocol';
import { DisposableCollection } from '@theia/core';
import { TextEditorMain } from './text-editor-main';
import { disposed } from '../../common/errors';
import { reviveWorkspaceEditDto } from './languages-main';
import { MonacoBulkEditService } from '@theia/monaco/lib/browser/monaco-bulk-edit-service';
import { MonacoEditorService } from '@theia/monaco/lib/browser/monaco-editor-service';

export class TextEditorsMainImpl implements TextEditorsMain {

    private toDispose = new DisposableCollection();
    private proxy: TextEditorsExt;
    private editorsToDispose = new Map<string, DisposableCollection>();

    constructor(private readonly editorsAndDocuments: EditorsAndDocumentsMain,
        rpc: RPCProtocol,
        private readonly bulkEditService: MonacoBulkEditService,
<<<<<<< HEAD
        private monacoEditorService: MonacoEditorService) {
=======
        private readonly monacoEditorService: MonacoEditorService) {
>>>>>>> 60b6aabd
        this.proxy = rpc.getProxy(MAIN_RPC_CONTEXT.TEXT_EDITORS_EXT);
        this.toDispose.push(editorsAndDocuments.onTextEditorAdd(editors => editors.forEach(this.onTextEditorAdd, this)));
        this.toDispose.push(editorsAndDocuments.onTextEditorRemove(editors => editors.forEach(this.onTextEditorRemove, this)));
    }

    dispose(): void {
        this.editorsToDispose.forEach(val => val.dispose());
        this.editorsToDispose = new Map();
        this.toDispose.dispose();
    }

    private onTextEditorAdd(editor: TextEditorMain): void {
        const id = editor.getId();
        const toDispose = new DisposableCollection();
        toDispose.push(editor.onPropertiesChangedEvent(e => {
            this.proxy.$acceptEditorPropertiesChanged(id, e);
        }));
        this.editorsToDispose.set(id, toDispose);
    }

    private onTextEditorRemove(id: string): void {
        const disposables = this.editorsToDispose.get(id);
        if (disposables) {
            disposables.dispose();
        }
        this.editorsToDispose.delete(id);
    }

    $trySetOptions(id: string, options: TextEditorConfigurationUpdate): Promise<void> {
        if (!this.editorsAndDocuments.getEditor(id)) {
            return Promise.reject(disposed(`TextEditor: ${id}`));
        }
        this.editorsAndDocuments.getEditor(id)!.setConfiguration(options);
        return Promise.resolve();
    }

    $trySetSelections(id: string, selections: Selection[]): Promise<void> {
        if (!this.editorsAndDocuments.getEditor(id)) {
            return Promise.reject(disposed(`TextEditor: ${id}`));
        }
        this.editorsAndDocuments.getEditor(id)!.setSelections(selections);
        return Promise.resolve();
    }

    $tryRevealRange(id: string, range: Range, revealType: TextEditorRevealType): Promise<void> {
        if (!this.editorsAndDocuments.getEditor(id)) {
            return Promise.reject(disposed(`TextEditor(${id})`));
        }

        this.editorsAndDocuments.getEditor(id)!.revealRange(new monaco.Range(range.startLineNumber, range.startColumn, range.endLineNumber, range.endColumn), revealType);
        return Promise.resolve();
    }

    $tryApplyEdits(id: string, modelVersionId: number, edits: SingleEditOperation[], opts: ApplyEditsOptions): Promise<boolean> {
        if (!this.editorsAndDocuments.getEditor(id)) {
            return Promise.reject(disposed(`TextEditor(${id})`));
        }

        return Promise.resolve(this.editorsAndDocuments.getEditor(id)!.applyEdits(modelVersionId, edits, opts));
    }

    $tryApplyWorkspaceEdit(dto: WorkspaceEditDto): Promise<boolean> {
        const edits = reviveWorkspaceEditDto(dto);
        return new Promise(resolve => {
            this.bulkEditService.apply(edits).then(() => resolve(true), err => resolve(false));
        });
    }

    $tryInsertSnippet(id: string, template: string, ranges: Range[], opts: UndoStopOptions): Promise<boolean> {
        if (!this.editorsAndDocuments.getEditor(id)) {
            return Promise.reject(disposed(`TextEditor(${id})`));
        }
        return Promise.resolve(this.editorsAndDocuments.getEditor(id)!.insertSnippet(template, ranges, opts));
    }

    $registerTextEditorDecorationType(key: string, options: DecorationRenderOptions): void {
        this.monacoEditorService.registerDecorationType(key, options);
    }

    $removeTextEditorDecorationType(key: string): void {
        this.monacoEditorService.removeDecorationType(key);
    }

    $trySetDecorations(id: string, key: string, ranges: DecorationOptions[]): Promise<void> {
        if (!this.editorsAndDocuments.getEditor(id)) {
            return Promise.reject(disposed(`TextEditor(${id})`));
        }
        this.editorsAndDocuments.getEditor(id)!.setDecorations(key, ranges);
        return Promise.resolve();
    }

    $trySetDecorationsFast(id: string, key: string, ranges: number[]): Promise<void> {
        if (!this.editorsAndDocuments.getEditor(id)) {
            return Promise.reject(disposed(`TextEditor(${id})`));
        }
        this.editorsAndDocuments.getEditor(id)!.setDecorationsFast(key, ranges);
        return Promise.resolve();
    }

    $saveAll(includeUntitled?: boolean): Promise<boolean> {
        return this.editorsAndDocuments.saveAll(includeUntitled);
    }

}<|MERGE_RESOLUTION|>--- conflicted
+++ resolved
@@ -47,11 +47,7 @@
     constructor(private readonly editorsAndDocuments: EditorsAndDocumentsMain,
         rpc: RPCProtocol,
         private readonly bulkEditService: MonacoBulkEditService,
-<<<<<<< HEAD
-        private monacoEditorService: MonacoEditorService) {
-=======
         private readonly monacoEditorService: MonacoEditorService) {
->>>>>>> 60b6aabd
         this.proxy = rpc.getProxy(MAIN_RPC_CONTEXT.TEXT_EDITORS_EXT);
         this.toDispose.push(editorsAndDocuments.onTextEditorAdd(editors => editors.forEach(this.onTextEditorAdd, this)));
         this.toDispose.push(editorsAndDocuments.onTextEditorRemove(editors => editors.forEach(this.onTextEditorRemove, this)));
