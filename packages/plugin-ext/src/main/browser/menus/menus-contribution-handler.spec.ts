--- conflicted
+++ resolved
@@ -32,7 +32,7 @@
 import { QuickCommandService } from '@theia/core/lib/browser';
 import { PluginSharedStyle } from '../plugin-shared-style';
 import { TabBarToolbarRegistry } from '@theia/core/lib/browser/shell/tab-bar-toolbar';
-<<<<<<< HEAD
+import { TreeViewActions } from '../view/tree-view-actions';
 import {
     ScmTitleCommandRegistry,
     ScmTitleCommandsContribution
@@ -45,9 +45,6 @@
     ScmGroupCommandContribution,
     ScmGroupCommandRegistry
 } from '@theia/scm/lib/browser/scm-group-command-registry';
-=======
-import { TreeViewActions } from '../view/tree-view-actions';
->>>>>>> d1968256
 
 disableJSDOM();
 
