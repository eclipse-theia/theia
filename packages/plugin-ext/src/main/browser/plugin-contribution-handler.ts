// *****************************************************************************
// Copyright (C) 2018 Red Hat, Inc. and others.
//
// This program and the accompanying materials are made available under the
// terms of the Eclipse Public License v. 2.0 which is available at
// http://www.eclipse.org/legal/epl-2.0.
//
// This Source Code may also be made available under the following Secondary
// Licenses when the conditions for such availability set forth in the Eclipse
// Public License v. 2.0 are satisfied: GNU General Public License, version 2
// with the GNU Classpath Exception which is available at
// https://www.gnu.org/software/classpath/license.html.
//
// SPDX-License-Identifier: EPL-2.0 OR GPL-2.0-only WITH Classpath-exception-2.0
// *****************************************************************************

import { injectable, inject, named } from '@theia/core/shared/inversify';
import { ITokenTypeMap, IEmbeddedLanguagesMap } from 'vscode-textmate';
import { StandardTokenType } from 'vscode-textmate/release/encodedTokenAttributes';
import { TextmateRegistry, getEncodedLanguageId, MonacoTextmateService, GrammarDefinition } from '@theia/monaco/lib/browser/textmate';
import { MenusContributionPointHandler } from './menus/menus-contribution-handler';
import { PluginViewRegistry } from './view/plugin-view-registry';
import { PluginCustomEditorRegistry } from './custom-editors/plugin-custom-editor-registry';
import {
    PluginContribution, IndentationRules, FoldingRules, ScopeMap, DeployedPlugin,
<<<<<<< HEAD
    GrammarsContribution, EnterAction, OnEnterRule, RegExpOptions, IconContribution
=======
    GrammarsContribution, EnterAction, OnEnterRule, RegExpOptions, PluginPackage
>>>>>>> fb7c3703
} from '../../common';
import { getPluginId } from '../../common/plugin-protocol';
import {
    DefaultUriLabelProviderContribution,
    LabelProviderContribution,
    PreferenceSchemaProvider
} from '@theia/core/lib/browser';
import { DefaultOverridesPreferenceSchemaId, PreferenceLanguageOverrideService, PreferenceSchema, PreferenceSchemaProperties } from '@theia/core/lib/browser/preferences';
import { KeybindingsContributionPointHandler } from './keybindings/keybindings-contribution-handler';
import { MonacoSnippetSuggestProvider } from '@theia/monaco/lib/browser/monaco-snippet-suggest-provider';
import { PluginSharedStyle } from './plugin-shared-style';
import { CommandRegistry, Command, CommandHandler } from '@theia/core/lib/common/command';
import { Disposable, DisposableCollection } from '@theia/core/lib/common/disposable';
import { Emitter } from '@theia/core/lib/common/event';
import { TaskDefinitionRegistry, ProblemMatcherRegistry, ProblemPatternRegistry } from '@theia/task/lib/browser';
import { NotebookRendererRegistry, NotebookTypeRegistry } from '@theia/notebook/lib/browser';
import { PluginDebugService } from './debug/plugin-debug-service';
import { DebugSchemaUpdater } from '@theia/debug/lib/browser/debug-schema-updater';
import { MonacoThemingService } from '@theia/monaco/lib/browser/monaco-theming-service';
import { ColorRegistry } from '@theia/core/lib/browser/color-registry';
import { PluginIconService } from './plugin-icon-service';
import { PluginIconThemeService } from './plugin-icon-theme-service';
import { ContributionProvider } from '@theia/core/lib/common';
import * as monaco from '@theia/monaco-editor-core';
import { ThemeIcon } from '@theia/monaco-editor-core/esm/vs/platform/theme/common/themeService';
import { ContributedTerminalProfileStore, TerminalProfileStore } from '@theia/terminal/lib/browser/terminal-profile-service';
import { TerminalWidget } from '@theia/terminal/lib/browser/base/terminal-widget';
import { TerminalService } from '@theia/terminal/lib/browser/base/terminal-service';
import { PluginTerminalRegistry } from './plugin-terminal-registry';
import { ContextKeyService } from '@theia/core/lib/browser/context-key-service';

@injectable()
export class PluginContributionHandler {

    private injections = new Map<string, string[]>();

    @inject(TextmateRegistry)
    private readonly grammarsRegistry: TextmateRegistry;

    @inject(PluginViewRegistry)
    private readonly viewRegistry: PluginViewRegistry;

    @inject(PluginCustomEditorRegistry)
    private readonly customEditorRegistry: PluginCustomEditorRegistry;

    @inject(MenusContributionPointHandler)
    private readonly menusContributionHandler: MenusContributionPointHandler;

    @inject(PreferenceSchemaProvider)
    private readonly preferenceSchemaProvider: PreferenceSchemaProvider;

    @inject(PreferenceLanguageOverrideService)
    private readonly preferenceOverrideService: PreferenceLanguageOverrideService;

    @inject(MonacoTextmateService)
    private readonly monacoTextmateService: MonacoTextmateService;

    @inject(KeybindingsContributionPointHandler)
    private readonly keybindingsContributionHandler: KeybindingsContributionPointHandler;

    @inject(MonacoSnippetSuggestProvider)
    protected readonly snippetSuggestProvider: MonacoSnippetSuggestProvider;

    @inject(CommandRegistry)
    protected readonly commands: CommandRegistry;

    @inject(PluginSharedStyle)
    protected readonly style: PluginSharedStyle;

    @inject(TaskDefinitionRegistry)
    protected readonly taskDefinitionRegistry: TaskDefinitionRegistry;

    @inject(ProblemMatcherRegistry)
    protected readonly problemMatcherRegistry: ProblemMatcherRegistry;

    @inject(ProblemPatternRegistry)
    protected readonly problemPatternRegistry: ProblemPatternRegistry;

    @inject(PluginDebugService)
    protected readonly debugService: PluginDebugService;

    @inject(DebugSchemaUpdater)
    protected readonly debugSchema: DebugSchemaUpdater;

    @inject(MonacoThemingService)
    protected readonly monacoThemingService: MonacoThemingService;

    @inject(ColorRegistry)
    protected readonly colors: ColorRegistry;

    @inject(PluginIconService)
    protected readonly iconService: PluginIconService;

    @inject(PluginIconThemeService)
    protected readonly iconThemeService: PluginIconThemeService;

    @inject(TerminalService)
    protected readonly terminalService: TerminalService;

    @inject(PluginTerminalRegistry)
    protected readonly pluginTerminalRegistry: PluginTerminalRegistry;

    @inject(ContributedTerminalProfileStore)
    protected readonly contributedProfileStore: TerminalProfileStore;

    @inject(NotebookTypeRegistry)
    protected readonly notebookTypeRegistry: NotebookTypeRegistry;

    @inject(NotebookRendererRegistry)
    protected readonly notebookRendererRegistry: NotebookRendererRegistry;

    @inject(ContributionProvider) @named(LabelProviderContribution)
    protected readonly contributionProvider: ContributionProvider<LabelProviderContribution>;

    @inject(ContextKeyService)
    protected readonly contextKeyService: ContextKeyService;

    protected readonly commandHandlers = new Map<string, CommandHandler['execute'] | undefined>();

    protected readonly onDidRegisterCommandHandlerEmitter = new Emitter<string>();
    readonly onDidRegisterCommandHandler = this.onDidRegisterCommandHandlerEmitter.event;

    /**
     * Always synchronous in order to simplify handling disconnections.
     * @throws never, loading of each contribution should handle errors
     * in order to avoid preventing loading of other contributions or extensions
     */
    handleContributions(clientId: string, plugin: DeployedPlugin): Disposable {
        const contributions = plugin.contributes;
        if (!contributions) {
            return Disposable.NULL;
        }
        const toDispose = new DisposableCollection(Disposable.create(() => { /* mark as not disposed */ }));
        /* eslint-disable @typescript-eslint/no-explicit-any */
        const logError = (message: string, ...args: any[]) => console.error(`[${clientId}][${plugin.metadata.model.id}]: ${message}`, ...args);
        const logWarning = (message: string, ...args: any[]) => console.warn(`[${clientId}][${plugin.metadata.model.id}]: ${message}`, ...args);
        const pushContribution = (id: string, contribute: () => Disposable) => {
            if (toDispose.disposed) {
                return;
            }
            try {
                toDispose.push(contribute());
            } catch (e) {
                logError(`Failed to load '${id}' contribution.`, e);
            }
        };

        const configuration = contributions.configuration;
        if (configuration) {
            for (const config of configuration) {
                pushContribution('configuration', () => this.preferenceSchemaProvider.setSchema(config));
            }
        }

        const configurationDefaults = contributions.configurationDefaults;
        if (configurationDefaults) {
            pushContribution('configurationDefaults', () => this.updateDefaultOverridesSchema(configurationDefaults));
        }

        const languages = contributions.languages;
        if (languages && languages.length) {
            for (const lang of languages) {
                // it is not possible to unregister a language
                monaco.languages.register({
                    id: lang.id,
                    aliases: lang.aliases,
                    extensions: lang.extensions,
                    filenamePatterns: lang.filenamePatterns,
                    filenames: lang.filenames,
                    firstLine: lang.firstLine,
                    mimetypes: lang.mimetypes
                });
                const langConfiguration = lang.configuration;
                if (langConfiguration) {
                    pushContribution(`language.${lang.id}.configuration`, () => monaco.languages.setLanguageConfiguration(lang.id, {
                        wordPattern: this.createRegex(langConfiguration.wordPattern),
                        autoClosingPairs: langConfiguration.autoClosingPairs,
                        brackets: langConfiguration.brackets,
                        comments: langConfiguration.comments,
                        folding: this.convertFolding(langConfiguration.folding),
                        surroundingPairs: langConfiguration.surroundingPairs,
                        indentationRules: this.convertIndentationRules(langConfiguration.indentationRules),
                        onEnterRules: this.convertOnEnterRules(langConfiguration.onEnterRules),
                    }));
                }
            }
        }

        const grammars = contributions.grammars;
        if (grammars && grammars.length) {
            const grammarsWithLanguage: GrammarsContribution[] = [];
            for (const grammar of grammars) {
                if (grammar.injectTo) {
                    for (const injectScope of grammar.injectTo) {
                        pushContribution(`grammar.injectTo.${injectScope}`, () => {
                            const injections = this.injections.get(injectScope) || [];
                            injections.push(grammar.scope);
                            this.injections.set(injectScope, injections);
                            return Disposable.create(() => {
                                const index = injections.indexOf(grammar.scope);
                                if (index !== -1) {
                                    injections.splice(index, 1);
                                }
                            });
                        });
                    }
                }
                if (grammar.language) {
                    // processing is deferred.
                    grammarsWithLanguage.push(grammar);
                }
                pushContribution(`grammar.textmate.scope.${grammar.scope}`, () => this.grammarsRegistry.registerTextmateGrammarScope(grammar.scope, {
                    async getGrammarDefinition(): Promise<GrammarDefinition> {
                        return {
                            format: grammar.format,
                            content: grammar.grammar || '',
                            location: grammar.grammarLocation
                        };
                    },
                    getInjections: (scopeName: string) =>
                        this.injections.get(scopeName)!
                }));
            }
            // load grammars on next tick to await registration of languages from all plugins in current tick
            // see https://github.com/eclipse-theia/theia/issues/6907#issuecomment-578600243
            setTimeout(() => {
                for (const grammar of grammarsWithLanguage) {
                    const language = grammar.language!;
                    pushContribution(`grammar.language.${language}.scope`, () => this.grammarsRegistry.mapLanguageIdToTextmateGrammar(language, grammar.scope));
                    pushContribution(`grammar.language.${language}.configuration`, () => this.grammarsRegistry.registerGrammarConfiguration(language, {
                        embeddedLanguages: this.convertEmbeddedLanguages(grammar.embeddedLanguages, logWarning),
                        tokenTypes: this.convertTokenTypes(grammar.tokenTypes),
                        balancedBracketSelectors: grammar.balancedBracketScopes ?? ['*'],
                        unbalancedBracketSelectors: grammar.balancedBracketScopes,
                    }));
                }
                // activate grammars only once everything else is loaded.
                // see https://github.com/eclipse-theia/theia-cpp-extensions/issues/100#issuecomment-610643866
                setTimeout(() => {
                    for (const grammar of grammarsWithLanguage) {
                        const language = grammar.language!;
                        pushContribution(`grammar.language.${language}.activation`,
                            () => this.monacoTextmateService.activateLanguage(language)
                        );
                    }
                });
            });
        }

        pushContribution('commands', () => this.registerCommands(contributions));
        pushContribution('menus', () => this.menusContributionHandler.handle(plugin));
        pushContribution('keybindings', () => this.keybindingsContributionHandler.handle(contributions));

        if (contributions.customEditors) {
            for (const customEditor of contributions.customEditors) {
                pushContribution(`customEditors.${customEditor.viewType}`,
                    () => this.customEditorRegistry.registerCustomEditor(customEditor)
                );
            }
        }

        if (contributions.viewsContainers) {
            for (const location in contributions.viewsContainers) {
                if (contributions.viewsContainers!.hasOwnProperty(location)) {
                    for (const viewContainer of contributions.viewsContainers[location]) {
                        pushContribution(`viewContainers.${viewContainer.id}`,
                            () => this.viewRegistry.registerViewContainer(location, viewContainer)
                        );
                    }
                }
            }
        }
        if (contributions.views) {
            // eslint-disable-next-line guard-for-in
            for (const location in contributions.views) {
                for (const view of contributions.views[location]) {
                    pushContribution(`views.${view.id}`,
                        () => this.viewRegistry.registerView(location, view)
                    );
                }
            }
        }

        if (contributions.viewsWelcome) {
            for (const [index, viewWelcome] of contributions.viewsWelcome.entries()) {
                pushContribution(`viewsWelcome.${viewWelcome.view}.${index}`,
                    () => this.viewRegistry.registerViewWelcome(viewWelcome)
                );
            }
        }

        if (contributions.snippets) {
            for (const snippet of contributions.snippets) {
                pushContribution(`snippets.${snippet.uri}`, () => this.snippetSuggestProvider.fromURI(snippet.uri, {
                    language: snippet.language,
                    source: snippet.source
                }));
            }
        }

        if (contributions.themes && contributions.themes.length) {
            const pending = {};
            for (const theme of contributions.themes) {
                pushContribution(`themes.${theme.uri}`, () => this.monacoThemingService.register(theme, pending));
            }
        }

        if (contributions.iconThemes && contributions.iconThemes.length) {
            for (const iconTheme of contributions.iconThemes) {
                pushContribution(`iconThemes.${iconTheme.uri}`, () => this.iconThemeService.register(iconTheme, plugin));
            }
        }

        if (contributions.icons && contributions.icons.length) {
            for (const icon of contributions.icons) {
                const defaultIcon = icon.defaults;
                let key: string;
                if (IconContribution.isIconDefinition(defaultIcon)) {
                    key = defaultIcon.location;
                } else {
                    key = defaultIcon.id;
                }
                pushContribution(`icons.${key}`, () => this.iconService.register(icon, plugin));
            }
        }

        const colors = contributions.colors;
        if (colors) {
            pushContribution('colors', () => this.colors.register(...colors));
        }

        if (contributions.taskDefinitions) {
            for (const taskDefinition of contributions.taskDefinitions) {
                pushContribution(`taskDefinitions.${taskDefinition.taskType}`,
                    () => this.taskDefinitionRegistry.register(taskDefinition)
                );
            }
        }

        if (contributions.problemPatterns) {
            for (const problemPattern of contributions.problemPatterns) {
                pushContribution(`problemPatterns.${problemPattern.name || problemPattern.regexp}`,
                    () => this.problemPatternRegistry.register(problemPattern)
                );
            }
        }

        if (contributions.problemMatchers) {
            for (const problemMatcher of contributions.problemMatchers) {
                pushContribution(`problemMatchers.${problemMatcher.label}`,
                    () => this.problemMatcherRegistry.register(problemMatcher)
                );
            }
        }

        if (contributions.debuggers && contributions.debuggers.length) {
            toDispose.push(Disposable.create(() => this.debugSchema.update()));
            for (const contribution of contributions.debuggers) {
                pushContribution(`debuggers.${contribution.type}`,
                    () => this.debugService.registerDebugger(contribution)
                );
            }
            this.debugSchema.update();
        }

        if (contributions.resourceLabelFormatters) {
            for (const formatter of contributions.resourceLabelFormatters) {
                for (const contribution of this.contributionProvider.getContributions()) {
                    if (contribution instanceof DefaultUriLabelProviderContribution) {
                        pushContribution(`resourceLabelFormatters.${formatter.scheme}`,
                            () => contribution.registerFormatter(formatter)
                        );
                    }
                }
            }
        }

        const self = this;
        if (contributions.terminalProfiles) {
            for (const profile of contributions.terminalProfiles) {
                pushContribution(`terminalProfiles.${profile.id}`, () => {
                    this.contributedProfileStore.registerTerminalProfile(profile.title, {
                        async start(): Promise<TerminalWidget> {
                            const terminalId = await self.pluginTerminalRegistry.start(profile.id);
                            const result = self.terminalService.getById(terminalId);
                            if (!result) {
                                throw new Error(`Error starting terminal from profile ${profile.id}`);
                            }
                            return result;

                        }
                    });
                    return Disposable.create(() => {
                        this.contributedProfileStore.unregisterTerminalProfile(profile.id);
                    });
                });
            }
        }

        if (contributions.notebooks) {
            for (const notebook of contributions.notebooks) {
                pushContribution(`notebook.${notebook.type}`,
                    () => this.notebookTypeRegistry.registerNotebookType(notebook)
                );
            }
        }

        if (contributions.notebookRenderer) {
            for (const renderer of contributions.notebookRenderer) {
                pushContribution(`notebookRenderer.${renderer.id}`,
                    () => this.notebookRendererRegistry.registerNotebookRenderer(renderer, PluginPackage.toPluginUrl(plugin.metadata.model, ''))
                );
            }
        }

        return toDispose;
    }

    protected registerCommands(contribution: PluginContribution): Disposable {
        if (!contribution.commands) {
            return Disposable.NULL;
        }
        const toDispose = new DisposableCollection();
        for (const { iconUrl, themeIcon, command, category, title, originalTitle, enablement } of contribution.commands) {
            const reference = iconUrl && this.style.toIconClass(iconUrl);
            const icon = themeIcon && ThemeIcon.fromString(themeIcon);
            let iconClass;
            if (reference) {
                toDispose.push(reference);
                iconClass = reference.object.iconClass;
            } else if (icon) {
                iconClass = ThemeIcon.asClassName(icon);
            }
            toDispose.push(this.registerCommand({ id: command, category, label: title, originalLabel: originalTitle, iconClass }, enablement));
        }
        return toDispose;
    }

    registerCommand(command: Command, enablement?: string): Disposable {
        if (this.hasCommand(command.id)) {
            console.warn(`command '${command.id}' already registered`);
            return Disposable.NULL;
        }

        const commandHandler: CommandHandler = {
            execute: async (...args) => {
                const handler = this.commandHandlers.get(command.id);
                if (!handler) {
                    throw new Error(`command '${command.id}' not found`);
                }
                return handler(...args);
            },
            // Always enabled - a command can be executed programmatically or via the commands palette.
            isEnabled: () => {
                if (enablement) {
                    return this.contextKeyService.match(enablement);
                }
                return true;
            },
            // Visibility rules are defined via the `menus` contribution point.
            isVisible(): boolean { return true; }
        };

        if (enablement) {
            const contextKeys = this.contextKeyService.parseKeys(enablement);
            if (contextKeys && contextKeys.size > 0) {
                commandHandler.onDidChangeEnabled = (listener: () => void) => this.contextKeyService.onDidChange(e => {
                    if (e.affects(contextKeys)) {
                        listener();
                    }
                });
            }
        }

        const toDispose = new DisposableCollection();
        if (this.commands.getCommand(command.id)) {
            // overriding built-in command, i.e. `type` by the VSCodeVim extension
            toDispose.push(this.commands.registerHandler(command.id, commandHandler));
        } else {
            toDispose.push(this.commands.registerCommand(command, commandHandler));
        }
        this.commandHandlers.set(command.id, undefined);
        toDispose.push(Disposable.create(() => this.commandHandlers.delete(command.id)));
        return toDispose;
    }

    registerCommandHandler(id: string, execute: CommandHandler['execute']): Disposable {
        if (this.hasCommandHandler(id)) {
            console.warn(`command handler '${id}' already registered`);
            return Disposable.NULL;
        }

        this.commandHandlers.set(id, execute);
        this.onDidRegisterCommandHandlerEmitter.fire(id);
        return Disposable.create(() => this.commandHandlers.set(id, undefined));
    }

    hasCommand(id: string): boolean {
        return this.commandHandlers.has(id);
    }

    hasCommandHandler(id: string): boolean {
        return !!this.commandHandlers.get(id);
    }

    protected updateDefaultOverridesSchema(configurationDefaults: PreferenceSchemaProperties): Disposable {
        const defaultOverrides: PreferenceSchema = {
            id: DefaultOverridesPreferenceSchemaId,
            title: 'Default Configuration Overrides',
            properties: {}
        };
        // eslint-disable-next-line guard-for-in
        for (const key in configurationDefaults) {
            const defaultValue = configurationDefaults[key];
            if (this.preferenceOverrideService.testOverrideValue(key, defaultValue)) {
                // language specific override
                defaultOverrides.properties[key] = {
                    type: 'object',
                    default: defaultValue,
                    description: `Configure editor settings to be overridden for ${key} language.`
                };
            } else {
                // regular configuration override
                defaultOverrides.properties[key] = {
                    default: defaultValue,
                    description: `Configure default setting for ${key}.`
                };
            }
        }
        if (Object.keys(defaultOverrides.properties).length) {
            return this.preferenceSchemaProvider.setSchema(defaultOverrides);
        }
        return Disposable.NULL;
    }

    private createRegex(value: string | RegExpOptions | undefined): RegExp | undefined {
        if (typeof value === 'string') {
            return new RegExp(value, '');
        }
        if (typeof value == 'undefined') {
            return undefined;
        }
        return new RegExp(value.pattern, value.flags);
    }

    private convertIndentationRules(rules?: IndentationRules): monaco.languages.IndentationRule | undefined {
        if (!rules) {
            return undefined;
        }
        return {
            decreaseIndentPattern: this.createRegex(rules.decreaseIndentPattern)!,
            increaseIndentPattern: this.createRegex(rules.increaseIndentPattern)!,
            indentNextLinePattern: this.createRegex(rules.indentNextLinePattern),
            unIndentedLinePattern: this.createRegex(rules.unIndentedLinePattern)
        };
    }

    private convertFolding(folding?: FoldingRules): monaco.languages.FoldingRules | undefined {
        if (!folding) {
            return undefined;
        }
        const result: monaco.languages.FoldingRules = {
            offSide: folding.offSide
        };

        if (folding.markers) {
            result.markers = {
                end: this.createRegex(folding.markers.end)!,
                start: this.createRegex(folding.markers.start)!
            };
        }

        return result;
    }

    private convertTokenTypes(tokenTypes?: ScopeMap): ITokenTypeMap | undefined {
        if (typeof tokenTypes === 'undefined' || tokenTypes === null) {
            return undefined;
        }
        const result = Object.create(null);
        const scopes = Object.keys(tokenTypes);
        const len = scopes.length;
        for (let i = 0; i < len; i++) {
            const scope = scopes[i];
            const tokenType = tokenTypes[scope];
            switch (tokenType) {
                case 'string':
                    result[scope] = StandardTokenType.String;
                    break;
                case 'other':
                    result[scope] = StandardTokenType.Other;
                    break;
                case 'comment':
                    result[scope] = StandardTokenType.Comment;
                    break;
            }
        }
        return result;
    }

    private convertEmbeddedLanguages(languages: ScopeMap | undefined, logWarning: (warning: string) => void): IEmbeddedLanguagesMap | undefined {
        if (typeof languages === 'undefined' || languages === null) {
            return undefined;
        }
        const result = Object.create(null);
        const scopes = Object.keys(languages);
        const len = scopes.length;
        for (let i = 0; i < len; i++) {
            const scope = scopes[i];
            const langId = languages[scope];
            result[scope] = getEncodedLanguageId(langId);
            if (!result[scope]) {
                logWarning(`Language for '${scope}' not found.`);
            }
        }
        return result;
    }

    private convertOnEnterRules(onEnterRules?: OnEnterRule[]): monaco.languages.OnEnterRule[] | undefined {
        if (!onEnterRules) {
            return undefined;
        }

        const result: monaco.languages.OnEnterRule[] = [];
        for (const onEnterRule of onEnterRules) {
            const rule: monaco.languages.OnEnterRule = {
                beforeText: this.createRegex(onEnterRule.beforeText)!,
                afterText: this.createRegex(onEnterRule.afterText),
                previousLineText: this.createRegex(onEnterRule.previousLineText),
                action: this.createEnterAction(onEnterRule.action),
            };
            result.push(rule);
        }

        return result;
    }

    private createEnterAction(action: EnterAction): monaco.languages.EnterAction {
        let indentAction: monaco.languages.IndentAction;
        switch (action.indent) {
            case 'indent':
                indentAction = monaco.languages.IndentAction.Indent;
                break;
            case 'indentOutdent':
                indentAction = monaco.languages.IndentAction.IndentOutdent;
                break;
            case 'outdent':
                indentAction = monaco.languages.IndentAction.Outdent;
                break;
            default:
                indentAction = monaco.languages.IndentAction.None;
                break;
        }
        return { indentAction, appendText: action.appendText, removeText: action.removeText };
    }
}<|MERGE_RESOLUTION|>--- conflicted
+++ resolved
@@ -23,13 +23,8 @@
 import { PluginCustomEditorRegistry } from './custom-editors/plugin-custom-editor-registry';
 import {
     PluginContribution, IndentationRules, FoldingRules, ScopeMap, DeployedPlugin,
-<<<<<<< HEAD
-    GrammarsContribution, EnterAction, OnEnterRule, RegExpOptions, IconContribution
-=======
-    GrammarsContribution, EnterAction, OnEnterRule, RegExpOptions, PluginPackage
->>>>>>> fb7c3703
+    GrammarsContribution, EnterAction, OnEnterRule, RegExpOptions, IconContribution, PluginPackage
 } from '../../common';
-import { getPluginId } from '../../common/plugin-protocol';
 import {
     DefaultUriLabelProviderContribution,
     LabelProviderContribution,
