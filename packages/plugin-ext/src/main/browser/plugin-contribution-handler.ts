--- conflicted
+++ resolved
@@ -22,7 +22,6 @@
 import { PluginViewRegistry } from './view/plugin-view-registry';
 import { PluginCustomEditorRegistry } from './custom-editors/plugin-custom-editor-registry';
 import {
-<<<<<<< HEAD
     PluginContribution,
     IndentationRules,
     FoldingRules,
@@ -32,12 +31,8 @@
     EnterAction,
     OnEnterRule,
     RegExpOptions,
-    IconContribution } from '../../common';
-=======
-    PluginContribution, IndentationRules, FoldingRules, ScopeMap, DeployedPlugin,
-    GrammarsContribution, EnterAction, OnEnterRule, RegExpOptions, getPluginId
+    IconContribution
 } from '../../common';
->>>>>>> 35865a9c
 import {
     DefaultUriLabelProviderContribution,
     LabelProviderContribution,
