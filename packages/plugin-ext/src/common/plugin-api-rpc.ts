--- conflicted
+++ resolved
@@ -1550,12 +1550,9 @@
     $emitDocumentSemanticTokensEvent(eventHandle: number): void;
     $registerDocumentRangeSemanticTokensProvider(handle: number, pluginInfo: PluginInfo, selector: SerializedDocumentFilter[], legend: theia.SemanticTokensLegend): void;
     $registerCallHierarchyProvider(handle: number, selector: SerializedDocumentFilter[]): void;
-<<<<<<< HEAD
+    $registerLinkedEditingRangeProvider(handle: number, selector: SerializedDocumentFilter[]): void;
     $setLanguageStatus(handle: number, status: LanguageStatus): void;
     $removeLanguageStatus(handle: number): void;
-=======
-    $registerLinkedEditingRangeProvider(handle: number, selector: SerializedDocumentFilter[]): void;
->>>>>>> 1a7e6e0f
 }
 
 export interface WebviewInitData {
