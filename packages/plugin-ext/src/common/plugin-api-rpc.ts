--- conflicted
+++ resolved
@@ -2037,11 +2037,7 @@
 export interface TabDto {
     id: string;
     label: string;
-<<<<<<< HEAD
     input: AnyInputDto;
-=======
-    input: any;
->>>>>>> d850c16c
     editorId?: string;
     isActive: boolean;
     isPinned: boolean;
@@ -2058,11 +2054,7 @@
 export interface TabsMain {
     $moveTab(tabId: string, index: number, viewColumn: EditorGroupColumn, preserveFocus?: boolean): void;
     $closeTab(tabIds: string[], preserveFocus?: boolean): Promise<boolean>;
-<<<<<<< HEAD
-    $closeGroup(groupIds: number[], preservceFocus?: boolean): Promise<boolean>;
-=======
     $closeGroup(groupIds: number[], preserveFocus?: boolean): Promise<boolean>;
->>>>>>> d850c16c
 }
 
 // endregion
