// *****************************************************************************
// Copyright (C) 2018-2022 Red Hat, Inc. and others.
//
// This program and the accompanying materials are made available under the
// terms of the Eclipse Public License v. 2.0 which is available at
// http://www.eclipse.org/legal/epl-2.0.
//
// This Source Code may also be made available under the following Secondary
// Licenses when the conditions for such availability set forth in the Eclipse
// Public License v. 2.0 are satisfied: GNU General Public License, version 2
// with the GNU Classpath Exception which is available at
// https://www.gnu.org/software/classpath/license.html.
//
// SPDX-License-Identifier: EPL-2.0 OR GPL-2.0 WITH Classpath-exception-2.0
// *****************************************************************************

/* eslint-disable @typescript-eslint/no-explicit-any */
/* tslint:disable:typedef */

import type * as theia from '@theia/plugin';
import { CommandRegistryImpl } from './command-registry';
import { Emitter } from '@theia/core/lib/common/event';
import { CancellationError, CancellationToken, CancellationTokenSource } from '@theia/core/lib/common/cancellation';
import { QuickOpenExtImpl } from './quick-open';
import {
    MAIN_RPC_CONTEXT,
    Plugin as InternalPlugin,
    PluginManager,
    PluginAPIFactory,
    MainMessageType,
    DebugConfigurationProviderTriggerKind,
    PLUGIN_RPC_CONTEXT
} from '../common/plugin-api-rpc';
import { RPCProtocol } from '../common/rpc-protocol';
import { MessageRegistryExt } from './message-registry';
import { StatusBarMessageRegistryExt } from './status-bar-message-registry';
import { WindowStateExtImpl } from './window-state';
import { WorkspaceExtImpl } from './workspace';
import { EnvExtImpl } from './env';
import { QueryParameters } from '../common/env';
import {
    ConfigurationTarget,
    Disposable,
    Position,
    Range,
    Selection,
    ViewColumn,
    TextEditorSelectionChangeKind,
    EndOfLine,
    SnippetString,
    ThemeColor,
    ThemeIcon,
    TextEditorRevealType,
    TextEditorLineNumbersStyle,
    DecorationRangeBehavior,
    OverviewRulerLane,
    StatusBarAlignment,
    RelativePattern,
    IndentAction,
    CompletionItem,
    CompletionItemKind,
    CompletionList,
    TextEdit,
    SnippetTextEdit,
    CompletionTriggerKind,
    Diagnostic,
    DiagnosticRelatedInformation,
    DebugConsoleMode,
    DiagnosticSeverity,
    DiagnosticTag,
    CompletionItemTag,
    Location,
    LogLevel,
    Progress,
    ProgressOptions,
    ProgressLocation,
    ParameterInformation,
    SignatureInformation,
    SignatureHelp,
    SignatureHelpTriggerKind,
    Hover,
    EvaluatableExpression,
    InlineValueEvaluatableExpression,
    InlineValueText,
    InlineValueVariableLookup,
    InlineValueContext,
    DocumentHighlightKind,
    DocumentHighlight,
    DocumentLink,
    CodeLens,
    CodeActionKind,
    CodeActionTrigger,
    CodeActionTriggerKind,
    TextDocumentSaveReason,
    CodeAction,
    DataTransferItem,
    DataTransfer,
    TreeItem,
    TreeItemCollapsibleState,
    DocumentSymbol,
    SymbolTag,
    WorkspaceEdit,
    SymbolInformation,
    FileType,
    FileChangeType,
    ShellQuoting,
    ShellExecution,
    ProcessExecution,
    CustomExecution,
    TaskScope,
    TaskPanelKind,
    TaskRevealKind,
    TaskGroup,
    Task,
    Task2,
    DebugAdapterExecutable,
    DebugAdapterServer,
    DebugAdapterNamedPipeServer,
    DebugAdapterInlineImplementation,
    Breakpoint,
    SourceBreakpoint,
    FunctionBreakpoint,
    FoldingRange,
    FoldingRangeKind,
    SelectionRange,
    Color,
    ColorInformation,
    ColorPresentation,
    OperatingSystem,
    WebviewPanelTargetArea,
    UIKind,
    FileSystemError,
    CommentThreadCollapsibleState,
    QuickInputButtons,
    QuickPickItemKind,
    CommentMode,
    CallHierarchyItem,
    CallHierarchyIncomingCall,
    CallHierarchyOutgoingCall,
    TypeHierarchyItem,
    TimelineItem,
    EnvironmentVariableMutatorType,
    SemanticTokensLegend,
    SemanticTokensBuilder,
    SemanticTokens,
    SemanticTokensEdits,
    SemanticTokensEdit,
    ColorThemeKind,
    SourceControlInputBoxValidationType,
    URI,
    FileDecoration,
    ExtensionMode,
    LinkedEditingRanges,
    LanguageStatusSeverity,
    TextDocumentChangeReason,
    InputBoxValidationSeverity,
    TerminalLink,
    TerminalLocation,
    TerminalProfile,
    InlayHint,
    InlayHintKind,
    InlayHintLabelPart,
    NotebookCell,
    NotebookCellKind,
    NotebookCellStatusBarAlignment,
    NotebookEditorRevealType,
    NotebookControllerAffinity,
    NotebookCellData,
    NotebookCellOutput,
    NotebookCellOutputItem,
    NotebookData,
    NotebookDocument,
    NotebookRange,
    NotebookCellStatusBarItem,
    NotebookEdit,
    TestRunProfileKind,
    TestTag,
    TestRunRequest,
    TestMessage,
    ExtensionKind,
    InlineCompletionItem,
    InlineCompletionList,
    InlineCompletionTriggerKind,
    TextTabInput,
    CustomEditorTabInput,
    NotebookDiffEditorTabInput,
    NotebookEditorTabInput,
    TerminalEditorTabInput,
    TextDiffTabInput,
    TextMergeTabInput,
    WebviewEditorTabInput
} from './types-impl';
import { AuthenticationExtImpl } from './authentication-ext';
import { SymbolKind } from '../common/plugin-api-rpc-model';
import { EditorsAndDocumentsExtImpl } from './editors-and-documents';
import { TextEditorsExtImpl } from './text-editors';
import { DocumentsExtImpl } from './documents';
import { TextEditorCursorStyle } from '../common/editor-options';
import { PreferenceRegistryExtImpl } from './preference-registry';
import { OutputChannelRegistryExtImpl } from './output-channel-registry';
import { TerminalServiceExtImpl, TerminalExtImpl } from './terminal-ext';
import { LanguagesExtImpl } from './languages';
import { fromDocumentSelector, pluginToPluginInfo, fromGlobPattern } from './type-converters';
import { DialogsExtImpl } from './dialogs';
import { NotificationExtImpl } from './notification';
import { score } from '@theia/editor/lib/common/language-selector';
import { MarkdownString } from './markdown-string';
import { TreeViewsExtImpl } from './tree/tree-views';
import { ConnectionImpl } from '../common/connection';
import { TasksExtImpl } from './tasks/tasks';
import { DebugExtImpl } from './debug/debug-ext';
import { FileSystemExtImpl } from './file-system-ext-impl';
import { ScmExtImpl } from './scm';
import { DecorationsExtImpl } from './decorations';
import { TextEditorExt } from './text-editor';
import { ClipboardExt } from './clipboard-ext';
import { WebviewsExtImpl } from './webviews';
import { ExtHostFileSystemEventService } from './file-system-event-service-ext-impl';
import { LabelServiceExtImpl } from '../plugin/label-service';
import {
    createRunProfile,
    createTestRun,
    testItemCollection,
    createTestItem
} from './stubs/tests-api';
import { TimelineExtImpl } from './timeline';
import { ThemingExtImpl } from './theming';
import { CommentsExtImpl } from './comments';
import { CustomEditorsExtImpl } from './custom-editors';
import { WebviewViewsExtImpl } from './webview-views';
import { PluginPackage } from '../common';
import { Endpoint } from '@theia/core/lib/browser/endpoint';
import { FilePermission } from '@theia/filesystem/lib/common/files';
import { TabsExtImpl } from './tabs';

export function createAPIFactory(
    rpc: RPCProtocol,
    pluginManager: PluginManager,
    envExt: EnvExtImpl,
    debugExt: DebugExtImpl,
    preferenceRegistryExt: PreferenceRegistryExtImpl,
    editorsAndDocumentsExt: EditorsAndDocumentsExtImpl,
    workspaceExt: WorkspaceExtImpl,
    messageRegistryExt: MessageRegistryExt,
    clipboard: ClipboardExt,
    webviewExt: WebviewsExtImpl
): PluginAPIFactory {

    const authenticationExt = rpc.set(MAIN_RPC_CONTEXT.AUTHENTICATION_EXT, new AuthenticationExtImpl(rpc));
    const commandRegistry = rpc.set(MAIN_RPC_CONTEXT.COMMAND_REGISTRY_EXT, new CommandRegistryImpl(rpc));
    const quickOpenExt = rpc.set(MAIN_RPC_CONTEXT.QUICK_OPEN_EXT, new QuickOpenExtImpl(rpc));
    const dialogsExt = new DialogsExtImpl(rpc);
    const windowStateExt = rpc.set(MAIN_RPC_CONTEXT.WINDOW_STATE_EXT, new WindowStateExtImpl(rpc));
    const notificationExt = rpc.set(MAIN_RPC_CONTEXT.NOTIFICATION_EXT, new NotificationExtImpl(rpc));
    const editors = rpc.set(MAIN_RPC_CONTEXT.TEXT_EDITORS_EXT, new TextEditorsExtImpl(rpc, editorsAndDocumentsExt));
    const documents = rpc.set(MAIN_RPC_CONTEXT.DOCUMENTS_EXT, new DocumentsExtImpl(rpc, editorsAndDocumentsExt));
    const statusBarMessageRegistryExt = new StatusBarMessageRegistryExt(rpc);
    const terminalExt = rpc.set(MAIN_RPC_CONTEXT.TERMINAL_EXT, new TerminalServiceExtImpl(rpc));
    const outputChannelRegistryExt = rpc.set(MAIN_RPC_CONTEXT.OUTPUT_CHANNEL_REGISTRY_EXT, new OutputChannelRegistryExtImpl(rpc));
    const languagesExt = rpc.set(MAIN_RPC_CONTEXT.LANGUAGES_EXT, new LanguagesExtImpl(rpc, documents, commandRegistry));
    const treeViewsExt = rpc.set(MAIN_RPC_CONTEXT.TREE_VIEWS_EXT, new TreeViewsExtImpl(rpc, commandRegistry));
    const tasksExt = rpc.set(MAIN_RPC_CONTEXT.TASKS_EXT, new TasksExtImpl(rpc, terminalExt));
    const connectionExt = rpc.set(MAIN_RPC_CONTEXT.CONNECTION_EXT, new ConnectionImpl(rpc.getProxy(PLUGIN_RPC_CONTEXT.CONNECTION_MAIN)));
    const fileSystemExt = rpc.set(MAIN_RPC_CONTEXT.FILE_SYSTEM_EXT, new FileSystemExtImpl(rpc, languagesExt));
    const extHostFileSystemEvent = rpc.set(MAIN_RPC_CONTEXT.ExtHostFileSystemEventService, new ExtHostFileSystemEventService(rpc, editorsAndDocumentsExt));
    const scmExt = rpc.set(MAIN_RPC_CONTEXT.SCM_EXT, new ScmExtImpl(rpc, commandRegistry));
    const decorationsExt = rpc.set(MAIN_RPC_CONTEXT.DECORATIONS_EXT, new DecorationsExtImpl(rpc));
    const labelServiceExt = rpc.set(MAIN_RPC_CONTEXT.LABEL_SERVICE_EXT, new LabelServiceExtImpl(rpc));
    const timelineExt = rpc.set(MAIN_RPC_CONTEXT.TIMELINE_EXT, new TimelineExtImpl(rpc, commandRegistry));
    const themingExt = rpc.set(MAIN_RPC_CONTEXT.THEMING_EXT, new ThemingExtImpl(rpc));
    const commentsExt = rpc.set(MAIN_RPC_CONTEXT.COMMENTS_EXT, new CommentsExtImpl(rpc, commandRegistry, documents));
    const tabsExt = rpc.set(MAIN_RPC_CONTEXT.TABS_EXT, new TabsExtImpl(rpc));
    const customEditorExt = rpc.set(MAIN_RPC_CONTEXT.CUSTOM_EDITORS_EXT, new CustomEditorsExtImpl(rpc, documents, webviewExt, workspaceExt));
    const webviewViewsExt = rpc.set(MAIN_RPC_CONTEXT.WEBVIEW_VIEWS_EXT, new WebviewViewsExtImpl(rpc, webviewExt));
    rpc.set(MAIN_RPC_CONTEXT.DEBUG_EXT, debugExt);

    return function (plugin: InternalPlugin): typeof theia {
        const authentication: typeof theia.authentication = {
            registerAuthenticationProvider(id: string, label: string, provider: theia.AuthenticationProvider, options?: theia.AuthenticationProviderOptions): theia.Disposable {
                return authenticationExt.registerAuthenticationProvider(id, label, provider, options);
            },
            getSession(providerId: string, scopes: string[], options: theia.AuthenticationGetSessionOptions) {
                return authenticationExt.getSession(plugin, providerId, scopes, options as any);
            },
            get onDidChangeSessions(): theia.Event<theia.AuthenticationSessionsChangeEvent> {
                return authenticationExt.onDidChangeSessions;
            }
        };
        function commandIsDeclaredInPackage(id: string, model: PluginPackage): boolean {
            const rawCommands = model.contributes?.commands;
            if (!rawCommands) { return false; }
            return Array.isArray(rawCommands) ? rawCommands.some(candidate => candidate.command === id) : rawCommands.command === id;
        }
        const commands: typeof theia.commands = {
            // eslint-disable-next-line @typescript-eslint/no-explicit-any
            registerCommand(command: theia.CommandDescription | string, handler?: <T>(...args: any[]) => T | Thenable<T | undefined>, thisArg?: any): Disposable {
                // use of the ID when registering commands
                if (typeof command === 'string') {
                    if (handler && commandIsDeclaredInPackage(command, plugin.rawModel)) {
                        return commandRegistry.registerHandler(command, handler, thisArg);
                    }
                    return commandRegistry.registerCommand({ id: command }, handler, thisArg);
                }
                return commandRegistry.registerCommand(command, handler, thisArg);
            },
            // eslint-disable-next-line @typescript-eslint/no-explicit-any
            executeCommand<T>(commandId: string, ...args: any[]): PromiseLike<T | undefined> {
                return commandRegistry.executeCommand<T>(commandId, ...args);
            },
            registerTextEditorCommand(command: string, handler: (textEditor: theia.TextEditor, edit: theia.TextEditorEdit, ...arg: any[]) => void, thisArg?: any): Disposable {
                const internalHandler = (...args: any[]): any => {
                    const activeTextEditor = editors.getActiveEditor();
                    if (!activeTextEditor) {
                        console.warn('Cannot execute ' + command + ' because there is no active text editor.');
                        return undefined;
                    }

                    return activeTextEditor.edit((edit: theia.TextEditorEdit) => {
                        args.unshift(activeTextEditor, edit);
                        handler.apply(thisArg, args);
                    }).then(result => {
                        if (!result) {
                            console.warn('Edits from command ' + command + ' were not applied.');
                        }
                    }, err => {
                        console.warn('An error occurred while running command ' + command, err);
                    });
                };
                return commandIsDeclaredInPackage(command, plugin.rawModel)
                    ? commandRegistry.registerHandler(command, internalHandler)
                    : commandRegistry.registerCommand({ id: command }, internalHandler);
            },
            // eslint-disable-next-line @typescript-eslint/no-explicit-any
            registerHandler(commandId: string, handler: (...args: any[]) => any, thisArg?: any): Disposable {
                return commandRegistry.registerHandler(commandId, handler, thisArg);
            },
            getKeyBinding(commandId: string): PromiseLike<theia.CommandKeyBinding[] | undefined> {
                return commandRegistry.getKeyBinding(commandId);
            },
            getCommands(filterInternal: boolean = false): PromiseLike<string[]> {
                return commandRegistry.getCommands(filterInternal);
            },
            registerDiffInformationCommand(command: string, callback: (diff: theia.LineChange[], ...args: any[]) => any, thisArg?: any): Disposable {
                // Dummy implementation.
                return new Disposable(() => { });
            }
        };

        const { onDidChangeActiveTerminal, onDidChangeTerminalState, onDidCloseTerminal, onDidOpenTerminal } = terminalExt;
        const showInformationMessage = messageRegistryExt.showMessage.bind(messageRegistryExt, MainMessageType.Info);
        const showWarningMessage = messageRegistryExt.showMessage.bind(messageRegistryExt, MainMessageType.Warning);
        const showErrorMessage = messageRegistryExt.showMessage.bind(messageRegistryExt, MainMessageType.Error);
        const window: typeof theia.window = {

            get activeTerminal(): TerminalExtImpl | undefined {
                return terminalExt.activeTerminal;
            },
            get activeTextEditor(): TextEditorExt | undefined {
                return editors.getActiveEditor();
            },
            get visibleTextEditors(): theia.TextEditor[] {
                return editors.getVisibleTextEditors();
            },
            get terminals(): TerminalExtImpl[] {
                return terminalExt.terminals;
            },
            onDidChangeActiveTerminal,
            onDidChangeActiveTextEditor(listener, thisArg?, disposables?) {
                return editors.onDidChangeActiveTextEditor(listener, thisArg, disposables);
            },
            onDidChangeVisibleTextEditors(listener, thisArg?, disposables?) {
                return editors.onDidChangeVisibleTextEditors(listener, thisArg, disposables);
            },
            onDidChangeTextEditorSelection(listener, thisArg?, disposables?) {
                return editors.onDidChangeTextEditorSelection(listener, thisArg, disposables);
            },
            onDidChangeTextEditorOptions(listener, thisArg?, disposables?) {
                return editors.onDidChangeTextEditorOptions(listener, thisArg, disposables);
            },
            onDidChangeTextEditorViewColumn(listener, thisArg?, disposables?) {
                return editors.onDidChangeTextEditorViewColumn(listener, thisArg, disposables);
            },
            onDidChangeTextEditorVisibleRanges(listener, thisArg?, disposables?) {
                return editors.onDidChangeTextEditorVisibleRanges(listener, thisArg, disposables);
            },
            async showTextDocument(documentArg: theia.TextDocument | URI,
                columnOrOptions?: theia.TextDocumentShowOptions | theia.ViewColumn,
                preserveFocus?: boolean
            ): Promise<theia.TextEditor> {
                let documentOptions: theia.TextDocumentShowOptions | undefined;
                const uri: URI = documentArg instanceof URI ? documentArg : documentArg.uri;
                if (typeof columnOrOptions === 'number') {
                    documentOptions = {
                        viewColumn: columnOrOptions
                    };
                } else if (columnOrOptions && (columnOrOptions.preserveFocus || columnOrOptions.preview || columnOrOptions.selection || columnOrOptions.viewColumn)) {
                    documentOptions = {
                        ...columnOrOptions
                    };
                }
                if (preserveFocus) {
                    if (documentOptions) {
                        documentOptions.preserveFocus = preserveFocus;
                    } else {
                        documentOptions = { preserveFocus };
                    }
                }
                await documents.showDocument(uri, documentOptions);
                const textEditor = editors.getVisibleTextEditors().find(editor => editor.document.uri.toString() === uri.toString());
                if (textEditor) {
                    return Promise.resolve(textEditor);
                } else {
                    throw new Error(`Failed to show text document ${documentArg.toString()}`);
                }
            },
            get visibleNotebookEditors(): theia.NotebookEditor[] {
                return [] as theia.NotebookEditor[];
            },
            onDidChangeVisibleNotebookEditors(listener, thisArg?, disposables?) {
                return Disposable.NULL;
            },
            get activeNotebookEditor(): theia.NotebookEditor | undefined {
                return undefined;
            }, onDidChangeActiveNotebookEditor(listener, thisArg?, disposables?) {
                return Disposable.NULL;
            },
            onDidChangeNotebookEditorSelection(listener, thisArg?, disposables?) {
                return Disposable.NULL;
            },
            onDidChangeNotebookEditorVisibleRanges(listener, thisArg?, disposables?) {
                return Disposable.NULL;
            },
            showNotebookDocument(document: NotebookDocument, options?: theia.NotebookDocumentShowOptions) {
                return Promise.resolve({} as theia.NotebookEditor);
            },
            // eslint-disable-next-line @typescript-eslint/no-explicit-any
            showQuickPick(items: any, options?: theia.QuickPickOptions, token?: theia.CancellationToken): any {
                return quickOpenExt.showQuickPick(items, options, token);
            },
            createQuickPick<T extends theia.QuickPickItem>(): theia.QuickPick<T> {
                return quickOpenExt.createQuickPick(plugin);
            },
            showWorkspaceFolderPick(options?: theia.WorkspaceFolderPickOptions): PromiseLike<theia.WorkspaceFolder | undefined> {
                return workspaceExt.pickWorkspaceFolder(options);
            },
            showInformationMessage,
            showWarningMessage,
            showErrorMessage,
            showOpenDialog(options: theia.OpenDialogOptions): PromiseLike<URI[] | undefined> {
                return dialogsExt.showOpenDialog(options);
            },
            showSaveDialog(options: theia.SaveDialogOptions): PromiseLike<URI | undefined> {
                return dialogsExt.showSaveDialog(options);
            },
            showUploadDialog(options: theia.UploadDialogOptions): PromiseLike<URI[] | undefined> {
                return dialogsExt.showUploadDialog(options);
            },
            // eslint-disable-next-line @typescript-eslint/no-explicit-any
            setStatusBarMessage(text: string, arg?: number | PromiseLike<any>): Disposable {
                return statusBarMessageRegistryExt.setStatusBarMessage(text, arg);
            },
            showInputBox(options?: theia.InputBoxOptions, token?: theia.CancellationToken): PromiseLike<string | undefined> {
                return quickOpenExt.showInput(options, token);
            },
            createStatusBarItem(alignmentOrId?: theia.StatusBarAlignment | string, priorityOrAlignment?: number | theia.StatusBarAlignment,
                priorityArg?: number): theia.StatusBarItem {
                let id: string | undefined;
                let alignment: number | undefined;
                let priority: number | undefined;

                if (typeof alignmentOrId === 'string') {
                    id = alignmentOrId;
                    alignment = priorityOrAlignment;
                    priority = priorityArg;
                } else {
                    alignment = alignmentOrId;
                    priority = priorityOrAlignment;
                }

                return statusBarMessageRegistryExt.createStatusBarItem(alignment, priority, id);
            },
            createOutputChannel(name: string): theia.OutputChannel {
                return outputChannelRegistryExt.createOutputChannel(name, pluginToPluginInfo(plugin));
            },
            createWebviewPanel(viewType: string,
                title: string,
                showOptions: theia.ViewColumn | theia.WebviewPanelShowOptions,
                options: theia.WebviewPanelOptions & theia.WebviewOptions = {}): theia.WebviewPanel {
                return webviewExt.createWebview(viewType, title, showOptions, options, plugin);
            },
            registerWebviewPanelSerializer(viewType: string, serializer: theia.WebviewPanelSerializer): theia.Disposable {
                return webviewExt.registerWebviewPanelSerializer(viewType, serializer, plugin);
            },
            registerCustomEditorProvider(viewType: string,
                provider: theia.CustomTextEditorProvider | theia.CustomReadonlyEditorProvider,
                options: { webviewOptions?: theia.WebviewPanelOptions, supportsMultipleEditorsPerDocument?: boolean } = {}): theia.Disposable {
                return customEditorExt.registerCustomEditorProvider(viewType, provider, options, plugin);
            },
            registerWebviewViewProvider(viewType: string,
                provider: theia.WebviewViewProvider,
                options?: {
                    webviewOptions?: {
                        retainContextWhenHidden?: boolean
                    }
                }): theia.Disposable {
                return webviewViewsExt.registerWebviewViewProvider(viewType, provider, plugin, options?.webviewOptions);
            },
            get state(): theia.WindowState {
                return windowStateExt.getWindowState();
            },
            onDidChangeWindowState(listener, thisArg?, disposables?): theia.Disposable {
                return windowStateExt.onDidChangeWindowState(listener, thisArg, disposables);
            },
            createTerminal(nameOrOptions: theia.TerminalOptions | theia.ExtensionTerminalOptions | theia.ExtensionTerminalOptions | (string | undefined),
                shellPath?: string,
                shellArgs?: string[] | string): theia.Terminal {
                return terminalExt.createTerminal(nameOrOptions, shellPath, shellArgs);
            },
            onDidChangeTerminalState,
            onDidCloseTerminal,
            onDidOpenTerminal,
            createTextEditorDecorationType(options: theia.DecorationRenderOptions): theia.TextEditorDecorationType {
                return editors.createTextEditorDecorationType(options);
            },
            registerTreeDataProvider<T>(viewId: string, treeDataProvider: theia.TreeDataProvider<T>): Disposable {
                return treeViewsExt.registerTreeDataProvider(plugin, viewId, treeDataProvider);
            },
            createTreeView<T>(viewId: string, options: theia.TreeViewOptions<T>): theia.TreeView<T> {
                return treeViewsExt.createTreeView(plugin, viewId, options);
            },
            withScmProgress<R>(task: (progress: theia.Progress<number>) => Thenable<R>) {
                const options: ProgressOptions = { location: ProgressLocation.SourceControl };
                return notificationExt.withProgress(options, () => task({ report() { /* noop */ } }));
            },
            withProgress<R>(
                options: ProgressOptions,
                task: (progress: Progress<{ message?: string; increment?: number }>, token: theia.CancellationToken) => PromiseLike<R>
            ): PromiseLike<R> {
                return notificationExt.withProgress(options, task);
            },
            registerFileDecorationProvider(provider: theia.FileDecorationProvider): theia.Disposable {
                return decorationsExt.registerFileDecorationProvider(provider, pluginToPluginInfo(plugin));
            },
            registerUriHandler(handler: theia.UriHandler): theia.Disposable {
                // TODO ?
                return new Disposable(() => { });
            },
            createInputBox(): theia.InputBox {
                return quickOpenExt.createInputBox(plugin);
            },
            registerTerminalLinkProvider(provider: theia.TerminalLinkProvider): theia.Disposable {
                return terminalExt.registerTerminalLinkProvider(provider);
            },
            registerTerminalProfileProvider(id: string, provider: theia.TerminalProfileProvider): theia.Disposable {
                return terminalExt.registerTerminalProfileProvider(id, provider);
            },
            get activeColorTheme(): theia.ColorTheme {
                return themingExt.activeColorTheme;
            },
            onDidChangeActiveColorTheme(listener, thisArg?, disposables?) {
                return themingExt.onDidChangeActiveColorTheme(listener, thisArg, disposables);
            },
            get tabGroups(): theia.TabGroups {
                return tabsExt.tabGroups;
            }
        };

        const workspace: typeof theia.workspace = {

            get fs(): theia.FileSystem {
                return fileSystemExt.fileSystem;
            },

            get rootPath(): string | undefined {
                return workspaceExt.rootPath;
            },
            get workspaceFolders(): theia.WorkspaceFolder[] | undefined {
                return workspaceExt.workspaceFolders;
            },
            get workspaceFile(): URI | undefined {
                return workspaceExt.workspaceFile;
            },
            get name(): string | undefined {
                return workspaceExt.name;
            },
            onDidChangeWorkspaceFolders(listener, thisArg?, disposables?): theia.Disposable {
                return workspaceExt.onDidChangeWorkspaceFolders(listener, thisArg, disposables);
            },
            get notebookDocuments(): theia.NotebookDocument[] {
                return [] as theia.NotebookDocument[];
            },
            get textDocuments(): theia.TextDocument[] {
                return documents.getAllDocumentData().map(data => data.document);
            },
            onDidChangeTextDocument(listener, thisArg?, disposables?) {
                return documents.onDidChangeDocument(listener, thisArg, disposables);
            },
            onDidCloseTextDocument(listener, thisArg?, disposables?) {
                return documents.onDidRemoveDocument(listener, thisArg, disposables);
            },
            onDidOpenNotebookDocument(listener, thisArg?, disposables?) {
                return Disposable.NULL;
            },
            onDidCloseNotebookDocument(listener, thisArg?, disposables?) {
                return Disposable.NULL;
            },
            onDidChangeNotebookDocument(listener, thisArg?, disposables?) {
                return Disposable.NULL;
            },
            onDidSaveNotebookDocument(listener, thisArg?, disposables?) {
                return Disposable.NULL;
            },
            onDidOpenTextDocument(listener, thisArg?, disposables?) {
                return documents.onDidAddDocument(listener, thisArg, disposables);
            },
            onWillSaveTextDocument(listener, thisArg?, disposables?) {
                return documents.onWillSaveTextDocument(listener, thisArg, disposables);
            },
            onDidSaveTextDocument(listener, thisArg?, disposables?) {
                return documents.onDidSaveTextDocument(listener, thisArg, disposables);
            },
            onDidCreateFiles: (listener, thisArg, disposables) => extHostFileSystemEvent.onDidCreateFile(listener, thisArg, disposables),
            onDidDeleteFiles: (listener, thisArg, disposables) => extHostFileSystemEvent.onDidDeleteFile(listener, thisArg, disposables),
            onDidRenameFiles: (listener, thisArg, disposables) => extHostFileSystemEvent.onDidRenameFile(listener, thisArg, disposables),
            onWillCreateFiles: (listener: (e: theia.FileWillCreateEvent) => any, thisArg?: any, disposables?: theia.Disposable[]) =>
                extHostFileSystemEvent.getOnWillCreateFileEvent(plugin)(listener, thisArg, disposables),
            onWillDeleteFiles: (listener: (e: theia.FileWillDeleteEvent) => any, thisArg?: any, disposables?: theia.Disposable[]) =>
                extHostFileSystemEvent.getOnWillDeleteFileEvent(plugin)(listener, thisArg, disposables),
            onWillRenameFiles: (listener: (e: theia.FileWillRenameEvent) => any, thisArg?: any, disposables?: theia.Disposable[]) =>
                extHostFileSystemEvent.getOnWillRenameFileEvent(plugin)(listener, thisArg, disposables),
            getConfiguration(section, resource): theia.WorkspaceConfiguration {
                return preferenceRegistryExt.getConfiguration(section, resource);
            },
            onDidChangeConfiguration(listener, thisArgs?, disposables?): theia.Disposable {
                return preferenceRegistryExt.onDidChangeConfiguration(listener, thisArgs, disposables);
            },
            async openTextDocument(uriOrFileNameOrOptions?: theia.Uri | string | { language?: string; content?: string; }): Promise<theia.TextDocument | undefined> {
                const options = uriOrFileNameOrOptions as { language?: string; content?: string; };

                let uri: URI;
                if (typeof uriOrFileNameOrOptions === 'string') {
                    uri = URI.file(uriOrFileNameOrOptions);

                } else if (uriOrFileNameOrOptions instanceof URI) {
                    uri = uriOrFileNameOrOptions;

                } else if (!options || typeof options === 'object') {
                    uri = await documents.createDocumentData(options);

                } else {
                    return Promise.reject(new Error('illegal argument - uriOrFileNameOrOptions'));
                }

                const data = await documents.openDocument(uri);
                return data && data.document;
            },
            openNotebookDocument(uriOrString: theia.Uri | string, content?: NotebookData): Promise<theia.NotebookDocument | undefined> {
                return Promise.reject(new Error('Notebook API is stubbed'));
            },
            createFileSystemWatcher: (pattern, ignoreCreate, ignoreChange, ignoreDelete): theia.FileSystemWatcher =>
                extHostFileSystemEvent.createFileSystemWatcher(fromGlobPattern(pattern), ignoreCreate, ignoreChange, ignoreDelete),
            findFiles(include: theia.GlobPattern, exclude?: theia.GlobPattern | null, maxResults?: number, token?: CancellationToken): PromiseLike<URI[]> {
                return workspaceExt.findFiles(include, exclude, maxResults, token);
            },
            findTextInFiles(query: theia.TextSearchQuery, optionsOrCallback: theia.FindTextInFilesOptions | ((result: theia.TextSearchResult) => void),
                callbackOrToken?: CancellationToken | ((result: theia.TextSearchResult) => void), token?: CancellationToken): Promise<theia.TextSearchComplete> {
                return workspaceExt.findTextInFiles(query, optionsOrCallback, callbackOrToken, token);
            },
            saveAll(includeUntitled?: boolean): PromiseLike<boolean> {
                return editors.saveAll(includeUntitled);
            },
            applyEdit(edit: theia.WorkspaceEdit): PromiseLike<boolean> {
                return editors.applyWorkspaceEdit(edit);
            },
            registerTextDocumentContentProvider(scheme: string, provider: theia.TextDocumentContentProvider): theia.Disposable {
                return workspaceExt.registerTextDocumentContentProvider(scheme, provider);
            },
            registerFileSystemProvider(scheme: string, provider: theia.FileSystemProvider, options?: { isCaseSensitive?: boolean, isReadonly?: boolean }): theia.Disposable {
                return fileSystemExt.registerFileSystemProvider(scheme, provider, options);
            },
            getWorkspaceFolder(uri: theia.Uri): theia.WorkspaceFolder | undefined {
                return workspaceExt.getWorkspaceFolder(uri);
            },
            asRelativePath(pathOrUri: theia.Uri | string, includeWorkspace?: boolean): string | undefined {
                return workspaceExt.getRelativePath(pathOrUri, includeWorkspace);
            },
            updateWorkspaceFolders: (index, deleteCount, ...workspaceFoldersToAdd) =>
                workspaceExt.updateWorkspaceFolders(index, deleteCount || 0, ...workspaceFoldersToAdd)
            ,
            registerTaskProvider(type: string, provider: theia.TaskProvider): theia.Disposable {
                return tasks.registerTaskProvider(type, provider);
            },
            registerResourceLabelFormatter(formatter: theia.ResourceLabelFormatter): theia.Disposable {
                return labelServiceExt.$registerResourceLabelFormatter(formatter);
            },
            registerTimelineProvider(scheme: string | string[], provider: theia.TimelineProvider): theia.Disposable {
                return timelineExt.registerTimelineProvider(plugin, scheme, provider);
            },
            registerNotebookSerializer(notebookType: string, serializer: theia.NotebookSerializer, options?: theia.NotebookDocumentContentOptions): theia.Disposable {
                return Disposable.NULL;
            },
            get isTrusted(): boolean {
                return workspaceExt.trusted;
            },
            async requestWorkspaceTrust(options?: theia.WorkspaceTrustRequestOptions): Promise<boolean | undefined> {
                return workspaceExt.requestWorkspaceTrust(options);
            },
            get onDidGrantWorkspaceTrust(): theia.Event<void> {
                return workspaceExt.onDidGrantWorkspaceTrust;
            }
        };

        const onDidChangeLogLevel = new Emitter<theia.LogLevel>();
        const env: typeof theia.env = Object.freeze({
            get appName(): string { return envExt.appName; },
            get appRoot(): string { return envExt.appRoot; },
            get appHost(): string { return envExt.appHost; },
            get language(): string { return envExt.language; },
            get isNewAppInstall(): boolean { return envExt.isNewAppInstall; },
            get isTelemetryEnabled(): boolean { return envExt.isTelemetryEnabled; },
            get onDidChangeTelemetryEnabled(): theia.Event<boolean> {
                return envExt.onDidChangeTelemetryEnabled;
            },
            get remoteName(): string | undefined { return envExt.remoteName; },
            get machineId(): string { return envExt.machineId; },
            get sessionId(): string { return envExt.sessionId; },
            get uriScheme(): string { return envExt.uriScheme; },
            get shell(): string { return envExt.shell; },
            get uiKind(): theia.UIKind { return envExt.uiKind; },
            clipboard,
            getEnvVariable(envVarName: string): PromiseLike<string | undefined> {
                return envExt.getEnvVariable(envVarName);
            },
            getQueryParameter(queryParamName: string): string | string[] | undefined {
                return envExt.getQueryParameter(queryParamName);
            },
            getQueryParameters(): QueryParameters {
                return envExt.getQueryParameters();
            },
            getClientOperatingSystem(): PromiseLike<theia.OperatingSystem> {
                return envExt.getClientOperatingSystem();
            },
            openExternal(uri: theia.Uri): PromiseLike<boolean> {
                return windowStateExt.openUri(uri);
            },
            asExternalUri(target: theia.Uri): PromiseLike<theia.Uri> {
                return windowStateExt.asExternalUri(target);
            },
            get logLevel(): theia.LogLevel { return LogLevel.Info; },
            get onDidChangeLogLevel(): theia.Event<theia.LogLevel> { return onDidChangeLogLevel.event; }
        });

        const extensions: typeof theia.extensions = Object.freeze({
            // eslint-disable-next-line @typescript-eslint/no-explicit-any
            getExtension<T = any>(extensionId: string): theia.Extension<T> | undefined {
                const plg = pluginManager.getPluginById(extensionId.toLowerCase());
                if (plg) {
                    return new PluginExt(pluginManager, plg);
                }
                return undefined;
            },
            // eslint-disable-next-line @typescript-eslint/no-explicit-any
            get all(): readonly theia.Extension<any>[] {
                return pluginManager.getAllPlugins().map(plg => new PluginExt(pluginManager, plg));
            },
            get onDidChange(): theia.Event<void> {
                return pluginManager.onDidChange;
            }
        });

        const languages: typeof theia.languages = {
            getLanguages(): PromiseLike<string[]> {
                return languagesExt.getLanguages();
            },
            setTextDocumentLanguage(document: theia.TextDocument, languageId: string): PromiseLike<theia.TextDocument> {
                return languagesExt.changeLanguage(document.uri, languageId);
            },
            match(selector: theia.DocumentSelector, document: theia.TextDocument): number {
                return score(fromDocumentSelector(selector), document.uri.scheme, document.uri.path, document.languageId, true);
            },
            get onDidChangeDiagnostics(): theia.Event<theia.DiagnosticChangeEvent> {
                return languagesExt.onDidChangeDiagnostics;
            },
            getDiagnostics(resource?: URI) {
                // eslint-disable-next-line @typescript-eslint/no-explicit-any
                return <any>languagesExt.getDiagnostics(resource);
            },
            createDiagnosticCollection(name?: string): theia.DiagnosticCollection {
                return languagesExt.createDiagnosticCollection(name);
            },
            setLanguageConfiguration(language: string, configuration: theia.LanguageConfiguration): theia.Disposable {
                return languagesExt.setLanguageConfiguration(language, configuration);
            },
            registerCompletionItemProvider(selector: theia.DocumentSelector, provider: theia.CompletionItemProvider, ...triggerCharacters: string[]): theia.Disposable {
                return languagesExt.registerCompletionItemProvider(selector, provider, triggerCharacters, pluginToPluginInfo(plugin));
            },
            registerInlineCompletionItemProvider(selector: theia.DocumentSelector, provider: theia.InlineCompletionItemProvider): theia.Disposable {
                return languagesExt.registerInlineCompletionsProvider(selector, provider);
            },
            registerDefinitionProvider(selector: theia.DocumentSelector, provider: theia.DefinitionProvider): theia.Disposable {
                return languagesExt.registerDefinitionProvider(selector, provider, pluginToPluginInfo(plugin));
            },
            registerDeclarationProvider(selector: theia.DocumentSelector, provider: theia.DeclarationProvider): theia.Disposable {
                return languagesExt.registerDeclarationProvider(selector, provider, pluginToPluginInfo(plugin));
            },
            registerSignatureHelpProvider(
                selector: theia.DocumentSelector, provider: theia.SignatureHelpProvider, first?: string | theia.SignatureHelpProviderMetadata, ...remaining: string[]
            ): theia.Disposable {
                let metadata: theia.SignatureHelpProviderMetadata;
                if (typeof first === 'object') {
                    metadata = first;
                } else {
                    const triggerCharacters: string[] = [];
                    metadata = { triggerCharacters, retriggerCharacters: [] };
                    if (first) {
                        triggerCharacters.push(first, ...remaining);
                    }
                }
                return languagesExt.registerSignatureHelpProvider(selector, provider, metadata, pluginToPluginInfo(plugin));
            },
            registerTypeDefinitionProvider(selector: theia.DocumentSelector, provider: theia.TypeDefinitionProvider): theia.Disposable {
                return languagesExt.registerTypeDefinitionProvider(selector, provider, pluginToPluginInfo(plugin));
            },
            registerImplementationProvider(selector: theia.DocumentSelector, provider: theia.ImplementationProvider): theia.Disposable {
                return languagesExt.registerImplementationProvider(selector, provider, pluginToPluginInfo(plugin));
            },
            registerHoverProvider(selector: theia.DocumentSelector, provider: theia.HoverProvider): theia.Disposable {
                return languagesExt.registerHoverProvider(selector, provider, pluginToPluginInfo(plugin));
            },
            registerEvaluatableExpressionProvider(selector: theia.DocumentSelector, provider: theia.EvaluatableExpressionProvider): theia.Disposable {
                return languagesExt.registerEvaluatableExpressionProvider(selector, provider, pluginToPluginInfo(plugin));
            },
            registerInlineValuesProvider(selector: theia.DocumentSelector, provider: theia.InlineValuesProvider): theia.Disposable {
                return languagesExt.registerInlineValuesProvider(selector, provider, pluginToPluginInfo(plugin));
            },
            registerDocumentHighlightProvider(selector: theia.DocumentSelector, provider: theia.DocumentHighlightProvider): theia.Disposable {
                return languagesExt.registerDocumentHighlightProvider(selector, provider, pluginToPluginInfo(plugin));
            },
            registerWorkspaceSymbolProvider(provider: theia.WorkspaceSymbolProvider): theia.Disposable {
                return languagesExt.registerWorkspaceSymbolProvider(provider, pluginToPluginInfo(plugin));
            },
            registerDocumentFormattingEditProvider(selector: theia.DocumentSelector, provider: theia.DocumentFormattingEditProvider): theia.Disposable {
                return languagesExt.registerDocumentFormattingEditProvider(selector, provider, pluginToPluginInfo(plugin));
            },
            registerDocumentRangeFormattingEditProvider(selector: theia.DocumentSelector, provider: theia.DocumentRangeFormattingEditProvider): theia.Disposable {
                return languagesExt.registerDocumentRangeFormattingEditProvider(selector, provider, pluginToPluginInfo(plugin));
            },
            registerOnTypeFormattingEditProvider(
                selector: theia.DocumentSelector,
                provider: theia.OnTypeFormattingEditProvider,
                firstTriggerCharacter: string,
                ...moreTriggerCharacters: string[]
            ): theia.Disposable {
                return languagesExt.registerOnTypeFormattingEditProvider(selector, provider, [firstTriggerCharacter].concat(moreTriggerCharacters), pluginToPluginInfo(plugin));
            },
            registerDocumentLinkProvider(selector: theia.DocumentSelector, provider: theia.DocumentLinkProvider): theia.Disposable {
                return languagesExt.registerDocumentLinkProvider(selector, provider, pluginToPluginInfo(plugin));
            },
            registerCodeActionsProvider(selector: theia.DocumentSelector, provider: theia.CodeActionProvider, metadata?: theia.CodeActionProviderMetadata): theia.Disposable {
                return languagesExt.registerCodeActionsProvider(selector, provider, plugin.model, pluginToPluginInfo(plugin), metadata);
            },
            registerCodeLensProvider(selector: theia.DocumentSelector, provider: theia.CodeLensProvider): theia.Disposable {
                return languagesExt.registerCodeLensProvider(selector, provider, pluginToPluginInfo(plugin));
            },
            registerReferenceProvider(selector: theia.DocumentSelector, provider: theia.ReferenceProvider): theia.Disposable {
                return languagesExt.registerReferenceProvider(selector, provider, pluginToPluginInfo(plugin));
            },
            registerDocumentSymbolProvider(selector: theia.DocumentSelector, provider: theia.DocumentSymbolProvider,
                metadata?: theia.DocumentSymbolProviderMetadata): theia.Disposable {
                return languagesExt.registerDocumentSymbolProvider(selector, provider, pluginToPluginInfo(plugin), metadata);
            },
            registerColorProvider(selector: theia.DocumentSelector, provider: theia.DocumentColorProvider): theia.Disposable {
                return languagesExt.registerColorProvider(selector, provider, pluginToPluginInfo(plugin));
            },
            registerInlayHintsProvider(selector: theia.DocumentSelector, provider: theia.InlayHintsProvider): theia.Disposable {
                return languagesExt.registerInlayHintsProvider(selector, provider, pluginToPluginInfo(plugin));
            },
            registerFoldingRangeProvider(selector: theia.DocumentSelector, provider: theia.FoldingRangeProvider): theia.Disposable {
                return languagesExt.registerFoldingRangeProvider(selector, provider, pluginToPluginInfo(plugin));
            },
            registerSelectionRangeProvider(selector: theia.DocumentSelector, provider: theia.SelectionRangeProvider): theia.Disposable {
                return languagesExt.registerSelectionRangeProvider(selector, provider, pluginToPluginInfo(plugin));
            },
            registerRenameProvider(selector: theia.DocumentSelector, provider: theia.RenameProvider): theia.Disposable {
                return languagesExt.registerRenameProvider(selector, provider, pluginToPluginInfo(plugin));
            },
            registerDocumentSemanticTokensProvider(selector: theia.DocumentSelector, provider: theia.DocumentSemanticTokensProvider, legend: theia.SemanticTokensLegend):
                theia.Disposable {
                return languagesExt.registerDocumentSemanticTokensProvider(selector, provider, legend, pluginToPluginInfo(plugin));
            },
            registerDocumentRangeSemanticTokensProvider(selector: theia.DocumentSelector, provider: theia.DocumentRangeSemanticTokensProvider, legend: theia.SemanticTokensLegend):
                theia.Disposable {
                return languagesExt.registerDocumentRangeSemanticTokensProvider(selector, provider, legend, pluginToPluginInfo(plugin));
            },
            registerCallHierarchyProvider(selector: theia.DocumentSelector, provider: theia.CallHierarchyProvider): theia.Disposable {
                return languagesExt.registerCallHierarchyProvider(selector, provider);
            },
            registerTypeHierarchyProvider(selector: theia.DocumentSelector, provider: theia.TypeHierarchyProvider): theia.Disposable {
                return languagesExt.registerTypeHierarchyProvider(selector, provider);
            },
            registerLinkedEditingRangeProvider(selector: theia.DocumentSelector, provider: theia.LinkedEditingRangeProvider): theia.Disposable {
                return languagesExt.registerLinkedEditingRangeProvider(selector, provider);
            },
            createLanguageStatusItem(id: string, selector: theia.DocumentSelector): theia.LanguageStatusItem {
                return languagesExt.createLanguageStatusItem(plugin, id, selector);
            }
        };

        // Tests API (@stubbed)
        // The following implementation is temporarily `@stubbed` and marked as such under `theia.d.ts`
        const tests: typeof theia.tests = {
            createTestController(
                provider,
                controllerLabel: string,
                refreshHandler?: (
                    token: theia.CancellationToken
                ) => Thenable<void> | void
            ) {
                return {
                    id: provider,
                    label: controllerLabel,
                    items: testItemCollection,
                    refreshHandler,
                    createRunProfile,
                    createTestRun,
                    createTestItem,
                    dispose: () => undefined,
                };
            },
        };
        /* End of Tests API */

        const plugins: typeof theia.plugins = {
            // eslint-disable-next-line @typescript-eslint/no-explicit-any
            get all(): theia.Plugin<any>[] {
                return pluginManager.getAllPlugins().map(plg => new PluginExt(pluginManager, plg));
            },
            // eslint-disable-next-line @typescript-eslint/no-explicit-any
            getPlugin(pluginId: string): theia.Plugin<any> | undefined {
                const plg = pluginManager.getPluginById(pluginId.toLowerCase());
                if (plg) {
                    return new PluginExt(pluginManager, plg);
                }
                return undefined;
            },
            get onDidChange(): theia.Event<void> {
                return pluginManager.onDidChange;
            }
        };

        const debuggersContributions = plugin.rawModel.contributes && plugin.rawModel.contributes.debuggers || [];
        debugExt.assistedInject(connectionExt, commandRegistry);
        debugExt.registerDebuggersContributions(plugin.pluginFolder, plugin.model.entryPoint.frontend ? 'frontend' : 'backend', debuggersContributions);
        const debug: typeof theia.debug = {
            get activeDebugSession(): theia.DebugSession | undefined {
                return debugExt.activeDebugSession;
            },
            get activeDebugConsole(): theia.DebugConsole {
                return debugExt.activeDebugConsole;
            },
            get breakpoints(): theia.Breakpoint[] {
                return debugExt.breakpoints;
            },
            get onDidChangeActiveDebugSession(): theia.Event<theia.DebugSession | undefined> {
                return debugExt.onDidChangeActiveDebugSession;
            },
            get onDidStartDebugSession(): theia.Event<theia.DebugSession> {
                return debugExt.onDidStartDebugSession;
            },
            get onDidReceiveDebugSessionCustomEvent(): theia.Event<theia.DebugSessionCustomEvent> {
                return debugExt.onDidReceiveDebugSessionCustomEvent;
            },
            get onDidTerminateDebugSession(): theia.Event<theia.DebugSession> {
                return debugExt.onDidTerminateDebugSession;
            },
            get onDidChangeBreakpoints(): theia.Event<theia.BreakpointsChangeEvent> {
                return debugExt.onDidChangeBreakpoints;
            },
            registerDebugAdapterDescriptorFactory(debugType: string, factory: theia.DebugAdapterDescriptorFactory): Disposable {
                return debugExt.registerDebugAdapterDescriptorFactory(debugType, factory);
            },
            registerDebugConfigurationProvider(
                debugType: string,
                provider: theia.DebugConfigurationProvider,
                triggerKind?: theia.DebugConfigurationProviderTriggerKind
            ): Disposable {
                return debugExt.registerDebugConfigurationProvider(debugType, provider, triggerKind || DebugConfigurationProviderTriggerKind.Initial);
            },
            registerDebugAdapterTrackerFactory(debugType: string, factory: theia.DebugAdapterTrackerFactory): Disposable {
                return debugExt.registerDebugAdapterTrackerFactory(debugType, factory);
            },
            startDebugging(
                folder: theia.WorkspaceFolder | undefined,
                nameOrConfiguration: string | theia.DebugConfiguration,
                parentSessionOrOptions?: theia.DebugSession | theia.DebugSessionOptions
            ): Thenable<boolean> {
                if (!parentSessionOrOptions || (typeof parentSessionOrOptions === 'object' && 'configuration' in parentSessionOrOptions)) {
                    return debugExt.startDebugging(folder, nameOrConfiguration, { parentSession: parentSessionOrOptions });
                }
                return debugExt.startDebugging(folder, nameOrConfiguration, parentSessionOrOptions || {});
            },
            stopDebugging(session?: theia.DebugSession): Thenable<void> {
                return debugExt.stopDebugging(session);
            },
            addBreakpoints(breakpoints: readonly theia.Breakpoint[]): void {
                debugExt.addBreakpoints(breakpoints);
            },
            removeBreakpoints(breakpoints: readonly theia.Breakpoint[]): void {
                debugExt.removeBreakpoints(breakpoints);
            },
            asDebugSourceUri(source: theia.DebugProtocolSource, session?: theia.DebugSession): theia.Uri {
                return debugExt.asDebugSourceUri(source, session);
            }
        };

        const tasks: typeof theia.tasks = {
            registerTaskProvider(type: string, provider: theia.TaskProvider): theia.Disposable {
                return tasksExt.registerTaskProvider(type, provider);
            },

            fetchTasks(filter?: theia.TaskFilter): Thenable<theia.Task[]> {
                return tasksExt.fetchTasks(filter);
            },

            executeTask(task: theia.Task): Thenable<theia.TaskExecution> {
                return tasksExt.executeTask(task);
            },

            get taskExecutions(): ReadonlyArray<theia.TaskExecution> {
                return tasksExt.taskExecutions;
            },
            onDidStartTask(listener, thisArg?, disposables?) {
                return tasksExt.onDidStartTask(listener, thisArg, disposables);
            },
            onDidEndTask(listener, thisArg?, disposables?) {
                return tasksExt.onDidEndTask(listener, thisArg, disposables);
            },
            onDidStartTaskProcess(listener, thisArg?, disposables?) {
                return tasksExt.onDidStartTaskProcess(listener, thisArg, disposables);
            },
            onDidEndTaskProcess(listener, thisArg?, disposables?) {
                return tasksExt.onDidEndTaskProcess(listener, thisArg, disposables);
            }
        };

        const scm: typeof theia.scm = {
            get inputBox(): theia.SourceControlInputBox {
                const inputBox = scmExt.getLastInputBox(plugin);
                if (inputBox) {
                    return inputBox;
                } else {
                    throw new Error('Input box not found!');
                }
            },
            createSourceControl(id: string, label: string, rootUri?: URI): theia.SourceControl {
                return scmExt.createSourceControl(plugin, id, label, rootUri);
            }
        };

        const comments: typeof theia.comments = {
            createCommentController(id: string, label: string): theia.CommentController {
                return commentsExt.createCommentController(plugin, id, label);
            }
        };

        // notebooks API (@stubbed)
        // The following implementation is temporarily `@stubbed` and marked as such under `theia.d.ts`
        const notebooks: typeof theia.notebooks = {
            createNotebookController(
                id,
                notebookType,
                label,
                handler?: (cells: theia.NotebookCell[],
                    notebook: theia.NotebookDocument,
                    controller: theia.NotebookController) => void | Thenable<void>
            ) {
                return {
                    id,
                    notebookType,
                    label,
                    handler,
                    createNotebookCellExecution: (cell: NotebookCell) => ({
                        cell,
                        token: CancellationToken.None,
                        executionOrder: undefined,
                        start: () => undefined,
                        end: () => undefined,
                        clearOutput: () => ({} as Thenable<void>),
                        replaceOutput: () => ({} as Thenable<void>),
                        appendOutput: () => ({} as Thenable<void>),
                        replaceOutputItems: () => ({} as Thenable<void>),
                        appendOutputItems: () => ({} as Thenable<void>)
                    }),
                    executeHandler(
                        cells: theia.NotebookCell[],
                        notebook: theia.NotebookDocument,
                        controller: theia.NotebookController
                    ): (void | Thenable<void>) { },
                    onDidChangeSelectedNotebooks: () => Disposable.create(() => { }),
                    updateNotebookAffinity: (notebook: theia.NotebookDocument, affinity: theia.NotebookControllerAffinity) => undefined,
                    dispose: () => undefined,
                };

            },
            createRendererMessaging(
                rendererId
            ) {
                return {
                    rendererId,
                    onDidReceiveMessage: () => Disposable.create(() => { }),
                    postMessage: () => Promise.resolve({}),
                };
            },
            registerNotebookCellStatusBarItemProvider(
                notebookType,
                provider
            ) {
                return {
                    notebookType,
                    provider,
                    dispose: () => undefined,
                };
            }
        };

        return <typeof theia>{
            version: require('../../package.json').version,
            authentication,
            commands,
            comments,
            window,
            workspace,
            env,
            extensions,
            languages,
            plugins,
            debug,
            tasks,
            scm,
            notebooks,
            tests,
            // Types
            StatusBarAlignment: StatusBarAlignment,
            Disposable: Disposable,
            EventEmitter: Emitter,
            CancellationTokenSource: CancellationTokenSource,
            MarkdownString,
            Position: Position,
            Range: Range,
            Selection: Selection,
            ViewColumn: ViewColumn,
            TextEditorSelectionChangeKind: TextEditorSelectionChangeKind,
            Uri: URI,
            EndOfLine,
            TextEditorRevealType,
            TextEditorCursorStyle,
            TextEditorLineNumbersStyle,
            ThemeColor,
            ThemeIcon,
            SnippetString,
            DecorationRangeBehavior,
            OverviewRulerLane,
            ConfigurationTarget,
            RelativePattern,
            IndentAction,
            CompletionItem,
            CompletionItemKind,
            CompletionList,
            DebugConsoleMode,
            DiagnosticSeverity,
            DiagnosticRelatedInformation,
            LanguageStatusSeverity,
            Location,
            LogLevel,
            DiagnosticTag,
            CompletionItemTag,
            Diagnostic,
            CompletionTriggerKind,
            TextEdit,
            SnippetTextEdit,
            ProgressLocation,
            ProgressOptions,
            Progress,
            ParameterInformation,
            QuickPickItemKind,
            SignatureInformation,
            SignatureHelp,
            SignatureHelpTriggerKind,
            Hover,
            EvaluatableExpression,
            InlineValueEvaluatableExpression,
            InlineValueText,
            InlineValueVariableLookup,
            InlineValueContext,
            DocumentHighlightKind,
            DocumentHighlight,
            DocumentLink,
            CodeLens,
            CodeActionKind,
            CodeActionTrigger,
            CodeActionTriggerKind,
            TextDocumentSaveReason,
            CodeAction,
            DataTransferItem,
            DataTransfer,
            TreeItem,
            TreeItemCollapsibleState,
            SymbolKind,
            SymbolTag,
            DocumentSymbol,
            WorkspaceEdit,
            SymbolInformation,
            FileType,
            FilePermission,
            FileChangeType,
            ShellQuoting,
            ShellExecution,
            ProcessExecution,
            CustomExecution,
            TaskScope,
            TaskRevealKind,
            TaskPanelKind,
            TaskGroup,
            Task,
            Task2,
            DebugAdapterExecutable,
            DebugAdapterServer,
            DebugAdapterNamedPipeServer,
            DebugAdapterInlineImplementation,
            DebugConfigurationProviderTriggerKind,
            Breakpoint,
            SourceBreakpoint,
            FunctionBreakpoint,
            Color,
            ColorInformation,
            ColorPresentation,
            FoldingRange,
            SelectionRange,
            FoldingRangeKind,
            OperatingSystem,
            WebviewPanelTargetArea,
            UIKind,
            FileSystemError,
            CommentThreadCollapsibleState,
            QuickInputButtons,
            CommentMode,
            CallHierarchyItem,
            CallHierarchyIncomingCall,
            CallHierarchyOutgoingCall,
            TypeHierarchyItem,
            TimelineItem,
            EnvironmentVariableMutatorType,
            SemanticTokensLegend,
            SemanticTokensBuilder,
            SemanticTokens,
            SemanticTokensEdits,
            SemanticTokensEdit,
            TextDocumentChangeReason,
            ColorThemeKind,
            SourceControlInputBoxValidationType,
            FileDecoration,
            TerminalLink,
            TerminalProfile,
            CancellationError,
            ExtensionMode,
            LinkedEditingRanges,
            InputBoxValidationSeverity,
            InlayHint,
            InlayHintKind,
            InlayHintLabelPart,
            NotebookCellData,
            NotebookCellKind,
            NotebookCellOutput,
            NotebookCellOutputItem,
            NotebookCellStatusBarAlignment,
            NotebookCellStatusBarItem,
            NotebookControllerAffinity,
            NotebookData,
            NotebookEditorRevealType,
            NotebookDocument,
            NotebookRange,
            NotebookEdit,
            TestRunProfileKind,
            TestTag,
            TestRunRequest,
            TestMessage,
            ExtensionKind,
            InlineCompletionItem,
            InlineCompletionList,
            InlineCompletionTriggerKind,
            TabInputText: TextTabInput,
            TabInputTextDiff: TextDiffTabInput,
            TabInputTextMerge: TextMergeTabInput,
            TabInputCustom: CustomEditorTabInput,
            TabInputNotebook: NotebookEditorTabInput,
            TabInputNotebookDiff: NotebookDiffEditorTabInput,
            TabInputWebview: WebviewEditorTabInput,
            TabInputTerminal: TerminalEditorTabInput,
<<<<<<< HEAD
=======
            TerminalLocation
>>>>>>> d850c16c
        };
    };
}

/**
 * Represents a Theia plugin as well as a VSCode extension.
 */
export interface ExtensionPlugin<T> extends theia.Plugin<T> {
    /**
     * The uri of the directory containing the extension. Same as {@linkcode theia.Plugin.pluginUri}.
     */
    readonly extensionUri: theia.Uri;

    /**
     * The absolute file path of the directory containing this extension.
     * Same as {@linkcode theia.Plugin.pluginPath}.
     */
    readonly extensionPath: string;

    /**
     * The extension kind describes if an extension runs where the UI runs
     * or if an extension runs where the remote extension host runs. The extension kind
     * is defined in the `package.json`-file of extensions. When no remote extension host exists,
     * the value is {@linkcode ExtensionKind.UI}.
     */
    extensionKind: theia.ExtensionKind;
}

export class Plugin<T> implements theia.Plugin<T> {
    id: string;
    pluginPath: string;
    pluginUri: theia.Uri;
    // eslint-disable-next-line @typescript-eslint/no-explicit-any
    packageJSON: any;
    pluginType: theia.PluginType;

    constructor(protected readonly pluginManager: PluginManager, plugin: InternalPlugin) {
        this.id = plugin.model.id;
        this.pluginPath = plugin.pluginFolder;
        this.packageJSON = plugin.rawModel;
        this.pluginType = plugin.model.entryPoint.frontend ? 'frontend' : 'backend';

        if (this.pluginType === 'frontend') {
            const { origin } = new Endpoint();
            this.pluginUri = URI.parse(origin + '/' + PluginPackage.toPluginUrl(plugin.model, ''));
        } else {
            this.pluginUri = URI.parse(plugin.pluginUri);
        }
    }

    get isActive(): boolean {
        return this.pluginManager.isActive(this.id);
    }

    get exports(): T {
        return <T>this.pluginManager.getPluginExport(this.id);
    }

    activate(): PromiseLike<T> {
        return this.pluginManager.activatePlugin(this.id).then(() => this.exports);
    }
}

export class PluginExt<T> extends Plugin<T> implements ExtensionPlugin<T> {
    extensionPath: string;
    extensionUri: theia.Uri;
    extensionKind: ExtensionKind;

    constructor(protected override readonly pluginManager: PluginManager, plugin: InternalPlugin) {
        super(pluginManager, plugin);

        this.extensionPath = this.pluginPath;
        this.extensionUri = this.pluginUri;
        this.extensionKind = ExtensionKind.UI; // stub as a local extension (not running on a remote workspace)
    }

    override get isActive(): boolean {
        return this.pluginManager.isActive(this.id);
    }

    override get exports(): T {
        return <T>this.pluginManager.getPluginExport(this.id);
    }

    override activate(): PromiseLike<T> {
        return this.pluginManager.activatePlugin(this.id).then(() => this.exports);
    }
}<|MERGE_RESOLUTION|>--- conflicted
+++ resolved
@@ -1296,10 +1296,7 @@
             TabInputNotebookDiff: NotebookDiffEditorTabInput,
             TabInputWebview: WebviewEditorTabInput,
             TabInputTerminal: TerminalEditorTabInput,
-<<<<<<< HEAD
-=======
             TerminalLocation
->>>>>>> d850c16c
         };
     };
 }
