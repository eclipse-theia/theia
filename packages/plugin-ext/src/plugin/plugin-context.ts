--- conflicted
+++ resolved
@@ -141,12 +141,9 @@
     URI,
     FileDecoration,
     ExtensionMode,
-<<<<<<< HEAD
+    LinkedEditingRanges,
     LanguageStatusSeverity,
     TextDocumentChangeReason
-=======
-    LinkedEditingRanges
->>>>>>> 1a7e6e0f
 } from './types-impl';
 import { AuthenticationExtImpl } from './authentication-ext';
 import { SymbolKind } from '../common/plugin-api-rpc-model';
@@ -786,13 +783,11 @@
             registerCallHierarchyProvider(selector: theia.DocumentSelector, provider: theia.CallHierarchyProvider): theia.Disposable {
                 return languagesExt.registerCallHierarchyProvider(selector, provider);
             },
-<<<<<<< HEAD
+            registerLinkedEditingRangeProvider(selector: theia.DocumentSelector, provider: theia.LinkedEditingRangeProvider): theia.Disposable {
+                return languagesExt.registerLinkedEditingRangeProvider(selector, provider);
+            },
             createLanguageStatusItem(id: string, selector: theia.DocumentSelector): theia.LanguageStatusItem {
                 return languagesExt.createLanguageStatusItem(plugin, id, selector);
-=======
-            registerLinkedEditingRangeProvider(selector: theia.DocumentSelector, provider: theia.LinkedEditingRangeProvider): theia.Disposable {
-                return languagesExt.registerLinkedEditingRangeProvider(selector, provider);
->>>>>>> 1a7e6e0f
             }
         };
 
