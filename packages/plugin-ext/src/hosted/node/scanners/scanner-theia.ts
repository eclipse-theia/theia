// *****************************************************************************
// Copyright (C) 2015-2021 Red Hat, Inc.
//
// This program and the accompanying materials are made available under the
// terms of the Eclipse Public License v. 2.0 which is available at
// http://www.eclipse.org/legal/epl-2.0.
//
// This Source Code may also be made available under the following Secondary
// Licenses when the conditions for such availability set forth in the Eclipse
// Public License v. 2.0 are satisfied: GNU General Public License, version 2
// with the GNU Classpath Exception which is available at
// https://www.gnu.org/software/classpath/license.html.
//
// SPDX-License-Identifier: EPL-2.0 OR GPL-2.0-only WITH Classpath-exception-2.0
// *****************************************************************************

/* eslint-disable @theia/localization-check */

import { inject, injectable } from '@theia/core/shared/inversify';
import {
    AutoClosingPair,
    AutoClosingPairConditional,
    buildFrontendModuleName,
    DebuggerContribution,
    IconThemeContribution,
    IconContribution,
    IconUrl,
    Keybinding,
    LanguageConfiguration,
    LanguageContribution,
    Menu,
    PluginCommand,
    PluginContribution,
    PluginEngine,
    PluginLifecycle,
    PluginModel,
    PluginPackage,
    PluginPackageCommand,
    PluginPackageDebuggersContribution,
    PluginPackageKeybinding,
    PluginPackageLanguageContribution,
    PluginPackageLanguageContributionConfiguration,
    PluginPackageMenu,
    PluginPackageSubmenu,
    PluginPackageView,
    PluginPackageViewContainer,
    PluginPackageViewWelcome,
    PluginScanner,
    PluginTaskDefinitionContribution,
    SnippetContribution,
    Submenu,
    ThemeContribution,
    View,
    ViewContainer,
    ViewWelcome,
    PluginPackageCustomEditor,
    CustomEditor,
    CustomEditorPriority,
    PluginPackageLocalization,
    Localization,
    PluginPackageTranslation,
    Translation,
    PluginIdentifiers,
    TerminalProfile,
    PluginIconContribution
} from '../../../common/plugin-protocol';
import { promises as fs } from 'fs';
import * as path from 'path';
import { isObject, isStringArray, RecursivePartial } from '@theia/core/lib/common/types';
import { GrammarsReader } from './grammars-reader';
import { CharacterPair } from '../../../common/plugin-api-rpc';
import { isENOENT } from '../../../common/errors';
import * as jsoncparser from 'jsonc-parser';
import { IJSONSchema } from '@theia/core/lib/common/json-schema';
import { deepClone } from '@theia/core/lib/common/objects';
import { PreferenceSchema, PreferenceSchemaProperties } from '@theia/core/lib/common/preferences/preference-schema';
import { TaskDefinition } from '@theia/task/lib/common/task-protocol';
import { ColorDefinition } from '@theia/core/lib/common/color';
import { CSSIcon } from '@theia/core/lib/common/markdown-rendering/icon-utilities';
import { PluginUriFactory } from './plugin-uri-factory';

namespace nls {
    export function localize(key: string, _default: string): string {
        return _default;
    }
}

const INTERNAL_CONSOLE_OPTIONS_SCHEMA = {
    enum: ['neverOpen', 'openOnSessionStart', 'openOnFirstSessionStart'],
    default: 'openOnFirstSessionStart',
    description: nls.localize('internalConsoleOptions', 'Controls when the internal debug console should open.')
};

const colorIdPattern = '^\\w+[.\\w+]*$';
const iconIdPattern = `^${CSSIcon.iconNameSegment}(-${CSSIcon.iconNameSegment})+$`;

function getFileExtension(filePath: string): string {
    const index = filePath.lastIndexOf('.');
    return index === -1 ? '' : filePath.substring(index + 1);
}

@injectable()
export class TheiaPluginScanner implements PluginScanner {

    private readonly _apiType: PluginEngine = 'theiaPlugin';

    @inject(GrammarsReader)
    private readonly grammarsReader: GrammarsReader;

    @inject(PluginUriFactory)
    protected readonly pluginUriFactory: PluginUriFactory;

    get apiType(): PluginEngine {
        return this._apiType;
    }

    getModel(plugin: PluginPackage): PluginModel {
        const publisher = plugin.publisher ?? PluginIdentifiers.UNPUBLISHED;
        const result: PluginModel = {
            packagePath: plugin.packagePath,
            packageUri: this.pluginUriFactory.createUri(plugin).toString(),
            // see id definition: https://github.com/microsoft/vscode/blob/15916055fe0cb9411a5f36119b3b012458fe0a1d/src/vs/platform/extensions/common/extensions.ts#L167-L169
            id: `${publisher.toLowerCase()}.${plugin.name.toLowerCase()}`,
            name: plugin.name,
            publisher,
            version: plugin.version,
            displayName: plugin.displayName,
            description: plugin.description,
            l10n: plugin.l10n,
            engine: {
                type: this._apiType,
                version: plugin.engines[this._apiType]
            },
            entryPoint: {
                frontend: plugin.theiaPlugin!.frontend,
                backend: plugin.theiaPlugin!.backend
            }
        };
        return result;
    }

    getLifecycle(plugin: PluginPackage): PluginLifecycle {
        return {
            startMethod: 'start',
            stopMethod: 'stop',
            frontendModuleName: buildFrontendModuleName(plugin),

            backendInitPath: path.join(__dirname, 'backend-init-theia')
        };
    }

    getDependencies(rawPlugin: PluginPackage): Map<string, string> | undefined {
        // skip it since there is no way to load transitive dependencies for Theia plugins yet
        return undefined;
    }

<<<<<<< HEAD
    getContribution(rawPlugin: PluginPackage): PluginContribution | undefined {
        console.warn('**** alvs, scanner-theia.ts#getContribution: ', rawPlugin.name);
=======
    async getContribution(rawPlugin: PluginPackage): Promise<PluginContribution | undefined> {
>>>>>>> 628d6d22
        if (!rawPlugin.contributes && !rawPlugin.activationEvents) {
            return undefined;
        }

        const contributions: PluginContribution = {
            activationEvents: rawPlugin.activationEvents
        };

        if (!rawPlugin.contributes) {
            return contributions;
        }

        try {
            if (rawPlugin.contributes.configuration) {
                const configurations = Array.isArray(rawPlugin.contributes.configuration) ? rawPlugin.contributes.configuration : [rawPlugin.contributes.configuration];
                contributions.configuration = [];
                for (const c of configurations) {
                    const config = this.readConfiguration(c, rawPlugin.packagePath);
                    if (config) {
                        contributions.configuration.push(config);
                    }
                }
            }
        } catch (err) {
            console.error(`Could not read '${rawPlugin.name}' contribution 'configuration'.`, rawPlugin.contributes.configuration, err);
        }

        const configurationDefaults = rawPlugin.contributes.configurationDefaults;
        contributions.configurationDefaults = PreferenceSchemaProperties.is(configurationDefaults) ? configurationDefaults : undefined;

        try {
            if (rawPlugin.contributes.submenus) {
                contributions.submenus = this.readSubmenus(rawPlugin.contributes.submenus, rawPlugin);
            }
        } catch (err) {
            console.error(`Could not read '${rawPlugin.name}' contribution 'submenus'.`, rawPlugin.contributes.submenus, err);
        }

        try {
            if (rawPlugin.contributes.customEditors) {
                const customEditors = this.readCustomEditors(rawPlugin.contributes.customEditors);
                contributions.customEditors = customEditors;
            }
        } catch (err) {
            console.error(`Could not read '${rawPlugin.name}' contribution 'customEditors'.`, rawPlugin.contributes.customEditors, err);
        }

        try {
            if (rawPlugin.contributes.viewsContainers) {
                const viewsContainers = rawPlugin.contributes.viewsContainers;
                contributions.viewsContainers = {};

                for (const location of Object.keys(viewsContainers)) {
                    const containers = this.readViewsContainers(viewsContainers[location], rawPlugin);
                    const loc = location === 'activitybar' ? 'left' : location === 'panel' ? 'bottom' : location;
                    if (contributions.viewsContainers[loc]) {
                        contributions.viewsContainers[loc] = contributions.viewsContainers[loc].concat(containers);
                    } else {
                        contributions.viewsContainers[loc] = containers;
                    }
                }
            }
        } catch (err) {
            console.error(`Could not read '${rawPlugin.name}' contribution 'viewsContainers'.`, rawPlugin.contributes.viewsContainers, err);
        }

        try {
            if (rawPlugin.contributes.views) {
                contributions.views = {};

                for (const location of Object.keys(rawPlugin.contributes.views)) {
                    const views = this.readViews(rawPlugin.contributes.views[location]);
                    contributions.views[location] = views;
                }
            }
        } catch (err) {
            console.error(`Could not read '${rawPlugin.name}' contribution 'views'.`, rawPlugin.contributes.views, err);
        }

        try {
            if (rawPlugin.contributes.viewsWelcome) {
                contributions.viewsWelcome = this.readViewsWelcome(rawPlugin.contributes!.viewsWelcome, rawPlugin.contributes.views);
            }
        } catch (err) {
            console.error(`Could not read '${rawPlugin.name}' contribution 'viewsWelcome'.`, rawPlugin.contributes.viewsWelcome, err);
        }

        try {
            const pluginCommands = rawPlugin.contributes.commands;
            if (pluginCommands) {
                const commands = Array.isArray(pluginCommands) ? pluginCommands : [pluginCommands];
                contributions.commands = commands.map(command => this.readCommand(command, rawPlugin));
            }
        } catch (err) {
            console.error(`Could not read '${rawPlugin.name}' contribution 'commands'.`, rawPlugin.contributes!.commands, err);
        }

        try {
            if (rawPlugin.contributes.menus) {
                contributions.menus = {};

                for (const location of Object.keys(rawPlugin.contributes.menus)) {
                    const menus = this.readMenus(rawPlugin.contributes.menus[location]);
                    contributions.menus[location] = menus;
                }
            }
        } catch (err) {
            console.error(`Could not read '${rawPlugin.name}' contribution 'menus'.`, rawPlugin.contributes.menus, err);
        }

        try {
            if (rawPlugin.contributes.keybindings) {
                const rawKeybindings = Array.isArray(rawPlugin.contributes.keybindings) ? rawPlugin.contributes.keybindings : [rawPlugin.contributes.keybindings];
                contributions.keybindings = rawKeybindings.map(rawKeybinding => this.readKeybinding(rawKeybinding));
            }
        } catch (err) {
            console.error(`Could not read '${rawPlugin.name}' contribution 'keybindings'.`, rawPlugin.contributes.keybindings, err);
        }

        try {
            if (rawPlugin.contributes.debuggers) {
                const debuggers = this.readDebuggers(rawPlugin.contributes.debuggers);
                contributions.debuggers = debuggers;
            }
        } catch (err) {
            console.error(`Could not read '${rawPlugin.name}' contribution 'debuggers'.`, rawPlugin.contributes.debuggers, err);
        }

        try {
            if (rawPlugin.contributes.taskDefinitions) {
                const definitions = rawPlugin.contributes.taskDefinitions!;
                contributions.taskDefinitions = definitions.map(definitionContribution => this.readTaskDefinition(rawPlugin.name, definitionContribution));
            }
        } catch (err) {
            console.error(`Could not read '${rawPlugin.name}' contribution 'taskDefinitions'.`, rawPlugin.contributes.taskDefinitions, err);
        }

        try {
            contributions.problemMatchers = rawPlugin.contributes.problemMatchers;
        } catch (err) {
            console.error(`Could not read '${rawPlugin.name}' contribution 'problemMatchers'.`, rawPlugin.contributes.problemMatchers, err);
        }

        try {
            contributions.problemPatterns = rawPlugin.contributes.problemPatterns;
        } catch (err) {
            console.error(`Could not read '${rawPlugin.name}' contribution 'problemPatterns'.`, rawPlugin.contributes.problemPatterns, err);
        }

        try {
            contributions.resourceLabelFormatters = rawPlugin.contributes.resourceLabelFormatters;
        } catch (err) {
            console.error(`Could not read '${rawPlugin.name}' contribution 'resourceLabelFormatters'.`, rawPlugin.contributes.resourceLabelFormatters, err);
        }

        try {
            contributions.authentication = rawPlugin.contributes.authentication;
        } catch (err) {
            console.error(`Could not read '${rawPlugin.name}' contribution 'authentication'.`, rawPlugin.contributes.authentication, err);
        }

        try {
            contributions.notebooks = rawPlugin.contributes.notebooks;
        } catch (err) {
            console.error(`Could not read '${rawPlugin.name}' contribution 'notebooks'.`, rawPlugin.contributes.authentication, err);
        }

        try {
            contributions.snippets = this.readSnippets(rawPlugin);
        } catch (err) {
            console.error(`Could not read '${rawPlugin.name}' contribution 'snippets'.`, rawPlugin.contributes!.snippets, err);
        }

        try {
            contributions.themes = this.readThemes(rawPlugin);
        } catch (err) {
            console.error(`Could not read '${rawPlugin.name}' contribution 'themes'.`, rawPlugin.contributes.themes, err);
        }

        try {
            contributions.icons = this.readIcons(rawPlugin);
        } catch (err) {
            console.error(`Could not read '${rawPlugin.name}' contribution 'icons'.`, rawPlugin.contributes.icons, err);
        }

        try {
            contributions.iconThemes = this.readIconThemes(rawPlugin);
        } catch (err) {
            console.error(`Could not read '${rawPlugin.name}' contribution 'iconThemes'.`, rawPlugin.contributes.iconThemes, err);
        }

        try {
            contributions.colors = this.readColors(rawPlugin);
        } catch (err) {
            console.error(`Could not read '${rawPlugin.name}' contribution 'colors'.`, rawPlugin.contributes.colors, err);
        }

        try {
            contributions.terminalProfiles = this.readTerminals(rawPlugin);
        } catch (err) {
            console.error(`Could not read '${rawPlugin.name}' contribution 'terminals'.`, rawPlugin.contributes.terminal, err);
        }

        const [localizationsResult, languagesResult, grammarsResult] = await Promise.allSettled([
            this.readLocalizations(rawPlugin),
            rawPlugin.contributes.languages ? this.readLanguages(rawPlugin.contributes.languages, rawPlugin.packagePath) : undefined,
            rawPlugin.contributes.grammars ? this.grammarsReader.readGrammars(rawPlugin.contributes.grammars, rawPlugin.packagePath) : undefined
        ]);

        if (localizationsResult.status === 'fulfilled') {
            contributions.localizations = localizationsResult.value;
        } else {
            console.error(`Could not read '${rawPlugin.name}' contribution 'localizations'.`, rawPlugin.contributes.localizations, localizationsResult.reason);
        }

        if (rawPlugin.contributes.languages) {
            if (languagesResult.status === 'fulfilled') {
                contributions.languages = languagesResult.value;
            } else {
                console.error(`Could not read '${rawPlugin.name}' contribution 'languages'.`, rawPlugin.contributes.languages, languagesResult.reason);
            }
        }

        if (rawPlugin.contributes.grammars) {
            if (grammarsResult.status === 'fulfilled') {
                contributions.grammars = grammarsResult.value;
            } else {
                console.error(`Could not read '${rawPlugin.name}' contribution 'grammars'.`, rawPlugin.contributes.grammars, grammarsResult.reason);
            }
        }

        return contributions;
    }

    protected readTerminals(pck: PluginPackage): TerminalProfile[] | undefined {
        if (!pck?.contributes?.terminal?.profiles) {
            return undefined;
        }
        return pck.contributes.terminal.profiles.filter(profile => profile.id && profile.title);
    }

    protected async readLocalizations(pck: PluginPackage): Promise<Localization[] | undefined> {
        if (!pck.contributes || !pck.contributes.localizations) {
            return undefined;
        }
        return Promise.all(pck.contributes.localizations.map(e => this.readLocalization(e, pck.packagePath)));
    }

    protected async readLocalization({ languageId, languageName, localizedLanguageName, translations }: PluginPackageLocalization, pluginPath: string): Promise<Localization> {
        const local: Localization = {
            languageId,
            languageName,
            localizedLanguageName,
            translations: []
        };
        local.translations = await Promise.all(translations.map(e => this.readTranslation(e, pluginPath)));
        return local;
    }

    protected async readTranslation(packageTranslation: PluginPackageTranslation, pluginPath: string): Promise<Translation> {
        const translation = await this.readJson<Translation>(path.resolve(pluginPath, packageTranslation.path));
        if (!translation) {
            throw new Error(`Could not read json file '${packageTranslation.path}'.`);
        }
        translation.id = packageTranslation.id;
        translation.path = packageTranslation.path;
        return translation;
    }

    protected readCommand({ command, title, original, category, icon, enablement }: PluginPackageCommand, pck: PluginPackage): PluginCommand {
        const { themeIcon, iconUrl } = this.transformIconUrl(pck, icon) ?? {};
        return { command, title, originalTitle: original, category, iconUrl, themeIcon, enablement };
    }

    protected transformIconUrl(plugin: PluginPackage, original?: IconUrl): { iconUrl?: IconUrl; themeIcon?: string } | undefined {
        if (original) {
            if (typeof original === 'string') {
                if (original.startsWith('$(')) {
                    return { themeIcon: original };
                } else {
                    return { iconUrl: this.toPluginUrl(plugin, original) };
                }
            } else {
                return {
                    iconUrl: {
                        light: this.toPluginUrl(plugin, original.light),
                        dark: this.toPluginUrl(plugin, original.dark)
                    }
                };
            }
        }
    }

    protected toPluginUrl(pck: PluginPackage, relativePath: string): string {
        return PluginPackage.toPluginUrl(pck, relativePath);
    }

    protected readColors(pck: PluginPackage): ColorDefinition[] | undefined {
        if (!pck.contributes || !pck.contributes.colors) {
            return undefined;
        }
        const result: ColorDefinition[] = [];
        for (const contribution of pck.contributes.colors) {
            if (typeof contribution.id !== 'string' || contribution.id.length === 0) {
                console.error("'configuration.colors.id' must be defined and can not be empty");
                continue;
            }
            if (!contribution.id.match(colorIdPattern)) {
                console.error("'configuration.colors.id' must follow the word[.word]*");
                continue;
            }
            if (typeof contribution.description !== 'string' || contribution.id.length === 0) {
                console.error("'configuration.colors.description' must be defined and can not be empty");
                continue;
            }
            const defaults = contribution.defaults;
            if (!defaults || typeof defaults !== 'object' || typeof defaults.light !== 'string' || typeof defaults.dark !== 'string' || typeof defaults.highContrast !== 'string') {
                console.error("'configuration.colors.defaults' must be defined and must contain 'light', 'dark' and 'highContrast'");
                continue;
            }
            result.push({
                id: contribution.id,
                description: contribution.description,
                defaults: {
                    light: defaults.light,
                    dark: defaults.dark,
                    hc: defaults.highContrast
                }
            });
        }
        return result;
    }

    protected readThemes(pck: PluginPackage): ThemeContribution[] | undefined {
        if (!pck.contributes || !pck.contributes.themes) {
            return undefined;
        }
        const result: ThemeContribution[] = [];
        for (const contribution of pck.contributes.themes) {
            if (contribution.path) {
                result.push({
                    id: contribution.id,
                    uri: this.pluginUriFactory.createUri(pck, contribution.path).toString(),
                    description: contribution.description,
                    label: contribution.label,
                    uiTheme: contribution.uiTheme
                });
            }
        }
        return result;
    }

    protected readIconThemes(pck: PluginPackage): IconThemeContribution[] | undefined {
        if (!pck.contributes || !pck.contributes.iconThemes) {
            return undefined;
        }
        const result: IconThemeContribution[] = [];
        for (const contribution of pck.contributes.iconThemes) {
            if (typeof contribution.id !== 'string') {
                console.error('Expected string in `contributes.iconThemes.id`. Provided value:', contribution.id);
                continue;
            }
            if (typeof contribution.path !== 'string') {
                console.error('Expected string in `contributes.iconThemes.path`. Provided value:', contribution.path);
                continue;
            }
            result.push({
                id: contribution.id,
                uri: this.pluginUriFactory.createUri(pck, contribution.path).toString(),
                description: contribution.description,
                label: contribution.label,
                uiTheme: contribution.uiTheme
            });
        }
        return result;
    }

    protected readIcons(pck: PluginPackage): IconContribution[] | undefined {
        if (!pck.contributes || !pck.contributes.icons) {
            return undefined;
        }
        const result: IconContribution[] = [];
        const iconEntries = <PluginIconContribution>(<unknown>pck.contributes.icons);
        for (const id in iconEntries) {
            if (pck.contributes.icons.hasOwnProperty(id)) {
                if (!id.match(iconIdPattern)) {
                    console.error("'configuration.icons' keys represent the icon id and can only contain letter, digits and minuses. " +
                        'They need to consist of at least two segments in the form `component-iconname`.', 'extension: ', pck.name, 'icon id: ', id);
                    return;
                }
                const iconContribution = iconEntries[id];
                if (typeof iconContribution.description !== 'string' || iconContribution.description['length'] === 0) {
                    console.error('configuration.icons.description must be defined and can not be empty, ', 'extension: ', pck.name, 'icon id: ', id);
                    return;
                }

                const defaultIcon = iconContribution.default;
                if (typeof defaultIcon === 'string') {
                    result.push({
                        id,
                        extensionId: pck.publisher + '.' + pck.name,
                        description: iconContribution.description,
                        defaults: { id: defaultIcon }
                    });
                } else if (typeof defaultIcon === 'object' && typeof defaultIcon.fontPath === 'string' && typeof defaultIcon.fontCharacter === 'string') {
                    const format = getFileExtension(defaultIcon.fontPath);
                    if (['woff', 'woff2', 'ttf'].indexOf(format) === -1) {
                        console.warn("Expected `contributes.icons.default.fontPath` to have file extension 'woff', woff2' or 'ttf', is '{0}'.", format);
                        return;
                    }

                    const iconFontLocation = this.pluginUriFactory.createUri(pck, defaultIcon.fontPath).toString();
                    result.push({
                        id,
                        extensionId: pck.publisher + '.' + pck.name,
                        description: iconContribution.description,
                        defaults: {
                            fontCharacter: defaultIcon.fontCharacter,
                            location: iconFontLocation
                        }
                    });
                } else {
                    console.error("'configuration.icons.default' must be either a reference to the id of an other theme icon (string) or a icon definition (object) with ",
                        'properties `fontPath` and `fontCharacter`.');
                }
            }
        }
        return result;
    }

    protected readSnippets(pck: PluginPackage): SnippetContribution[] | undefined {
        if (!pck.contributes || !pck.contributes.snippets) {
            return undefined;
        }
        const result: SnippetContribution[] = [];
        for (const contribution of pck.contributes.snippets) {
            if (contribution.path) {
                result.push({
                    language: contribution.language,
                    source: pck.displayName || pck.name,
                    uri: this.pluginUriFactory.createUri(pck, contribution.path).toString()
                });
            }
        }
        return result;
    }

    protected async readJson<T>(filePath: string): Promise<T | undefined> {
        const content = await this.readFile(filePath);
        return content ? jsoncparser.parse(content, undefined, { disallowComments: false }) : undefined;
    }
    protected async readFile(filePath: string): Promise<string> {
        try {
            const content = await fs.readFile(filePath, { encoding: 'utf8' });
            return content;
        } catch (e) {
            if (!isENOENT(e)) {
                console.error(e);
            }
            return '';
        }
    }

    // eslint-disable-next-line @typescript-eslint/no-explicit-any
    private readConfiguration(rawConfiguration: RecursivePartial<PreferenceSchema>, pluginPath: string): PreferenceSchema | undefined {
        return PreferenceSchema.is(rawConfiguration) ? rawConfiguration : undefined;
    }

    private readKeybinding(rawKeybinding: PluginPackageKeybinding): Keybinding {
        return {
            keybinding: rawKeybinding.key,
            command: rawKeybinding.command,
            when: rawKeybinding.when,
            mac: rawKeybinding.mac,
            linux: rawKeybinding.linux,
            win: rawKeybinding.win,
            args: rawKeybinding.args
        };
    }

    private readCustomEditors(rawCustomEditors: PluginPackageCustomEditor[]): CustomEditor[] {
        return rawCustomEditors.map(rawCustomEditor => this.readCustomEditor(rawCustomEditor));
    }

    private readCustomEditor(rawCustomEditor: PluginPackageCustomEditor): CustomEditor {
        return {
            viewType: rawCustomEditor.viewType,
            displayName: rawCustomEditor.displayName,
            selector: rawCustomEditor.selector || [],
            priority: rawCustomEditor.priority || CustomEditorPriority.default
        };
    }

    private readViewsContainers(rawViewsContainers: PluginPackageViewContainer[], pck: PluginPackage): ViewContainer[] {
        return rawViewsContainers.map(rawViewContainer => this.readViewContainer(rawViewContainer, pck));
    }

    private readViewContainer(rawViewContainer: PluginPackageViewContainer, pck: PluginPackage): ViewContainer {
        const themeIcon = rawViewContainer.icon.startsWith('$(') ? rawViewContainer.icon : undefined;
        const iconUrl = this.toPluginUrl(pck, rawViewContainer.icon);
        return {
            id: rawViewContainer.id,
            title: rawViewContainer.title,
            iconUrl,
            themeIcon,
        };
    }

    private readViews(rawViews: PluginPackageView[]): View[] {
        return rawViews.map(rawView => this.readView(rawView));
    }

    private readView(rawView: PluginPackageView): View {
        const result: View = {
            id: rawView.id,
            name: rawView.name,
            when: rawView.when,
            type: rawView.type
        };

        return result;
    }

    private readViewsWelcome(rawViewsWelcome: PluginPackageViewWelcome[], rowViews: { [location: string]: PluginPackageView[]; } | undefined): ViewWelcome[] {
        return rawViewsWelcome.map(rawViewWelcome => this.readViewWelcome(rawViewWelcome, this.extractPluginViewsIds(rowViews)));
    }

    private readViewWelcome(rawViewWelcome: PluginPackageViewWelcome, pluginViewsIds: string[]): ViewWelcome {
        const result: ViewWelcome = {
            view: rawViewWelcome.view,
            content: rawViewWelcome.contents,
            when: rawViewWelcome.when,
            // if the plugin contributes Welcome view to its own view - it will be ordered first
            order: pluginViewsIds.findIndex(v => v === rawViewWelcome.view) > -1 ? 0 : 1
        };

        return result;
    }

    private extractPluginViewsIds(views: { [location: string]: PluginPackageView[] } | undefined): string[] {
        const pluginViewsIds: string[] = [];
        if (views) {
            for (const location of Object.keys(views)) {
                const viewsIds = views[location].map(view => view.id);
                pluginViewsIds.push(...viewsIds);
            };
        }
        return pluginViewsIds;
    }

    private readMenus(rawMenus: PluginPackageMenu[]): Menu[] {
        return rawMenus.map(rawMenu => this.readMenu(rawMenu));
    }

    private readMenu(rawMenu: PluginPackageMenu): Menu {
        const result: Menu = {
            command: rawMenu.command,
            submenu: rawMenu.submenu,
            alt: rawMenu.alt,
            group: rawMenu.group,
            when: rawMenu.when
        };
        return result;
    }

    private async readLanguages(rawLanguages: PluginPackageLanguageContribution[], pluginPath: string): Promise<LanguageContribution[]> {
        return Promise.all(rawLanguages.map(language => this.readLanguage(language, pluginPath)));
    }

    private readSubmenus(rawSubmenus: PluginPackageSubmenu[], plugin: PluginPackage): Submenu[] {
        return rawSubmenus.map(submenu => this.readSubmenu(submenu, plugin));
    }

    private readSubmenu(rawSubmenu: PluginPackageSubmenu, plugin: PluginPackage): Submenu {
        const icon = this.transformIconUrl(plugin, rawSubmenu.icon);
        return {
            icon: icon?.iconUrl ?? icon?.themeIcon,
            id: rawSubmenu.id,
            label: rawSubmenu.label
        };

    }

    private async readLanguage(rawLang: PluginPackageLanguageContribution, pluginPath: string): Promise<LanguageContribution> {
        // TODO: add validation to all parameters
        const result: LanguageContribution = {
            id: rawLang.id,
            aliases: rawLang.aliases,
            extensions: rawLang.extensions,
            filenamePatterns: rawLang.filenamePatterns,
            filenames: rawLang.filenames,
            firstLine: rawLang.firstLine,
            mimetypes: rawLang.mimetypes
        };
        if (rawLang.configuration) {
            const rawConfiguration = await this.readJson<PluginPackageLanguageContributionConfiguration>(path.resolve(pluginPath, rawLang.configuration));
            if (rawConfiguration) {
                const configuration: LanguageConfiguration = {
                    brackets: rawConfiguration.brackets,
                    comments: rawConfiguration.comments,
                    folding: rawConfiguration.folding,
                    wordPattern: rawConfiguration.wordPattern,
                    autoClosingPairs: this.extractValidAutoClosingPairs(rawLang.id, rawConfiguration),
                    indentationRules: rawConfiguration.indentationRules,
                    surroundingPairs: this.extractValidSurroundingPairs(rawLang.id, rawConfiguration),
                    onEnterRules: rawConfiguration.onEnterRules,
                };
                result.configuration = configuration;
            }
        }
        return result;

    }

    private readDebuggers(rawDebuggers: PluginPackageDebuggersContribution[]): DebuggerContribution[] {
        return rawDebuggers.map(rawDebug => this.readDebugger(rawDebug));
    }

    private readDebugger(rawDebugger: PluginPackageDebuggersContribution): DebuggerContribution {
        const result: DebuggerContribution = {
            type: rawDebugger.type,
            label: rawDebugger.label,
            languages: rawDebugger.languages,
            enableBreakpointsFor: rawDebugger.enableBreakpointsFor,
            variables: rawDebugger.variables,
            adapterExecutableCommand: rawDebugger.adapterExecutableCommand,
            configurationSnippets: rawDebugger.configurationSnippets,
            win: rawDebugger.win,
            winx86: rawDebugger.winx86,
            windows: rawDebugger.windows,
            osx: rawDebugger.osx,
            linux: rawDebugger.linux,
            program: rawDebugger.program,
            args: rawDebugger.args,
            runtime: rawDebugger.runtime,
            runtimeArgs: rawDebugger.runtimeArgs
        };

        result.configurationAttributes = rawDebugger.configurationAttributes
            && this.resolveSchemaAttributes(rawDebugger.type, rawDebugger.configurationAttributes);

        return result;
    }

    private readTaskDefinition(pluginName: string, definitionContribution: PluginTaskDefinitionContribution): TaskDefinition {
        const propertyKeys = definitionContribution.properties ? Object.keys(definitionContribution.properties) : [];
        const schema = this.toSchema(definitionContribution);
        return {
            taskType: definitionContribution.type,
            source: pluginName,
            properties: {
                required: definitionContribution.required || [],
                all: propertyKeys,
                schema
            }
        };
    }

    protected toSchema(definition: PluginTaskDefinitionContribution): IJSONSchema {
        const reconciliation: IJSONSchema = { ...definition, type: 'object' };
        const schema = deepClone(reconciliation);
        if (schema.properties === undefined) {
            schema.properties = Object.create(null);
        }
        schema.type = 'object';
        schema.properties!.type = { type: 'string', const: definition.type };
        return schema;
    }

    protected resolveSchemaAttributes(type: string, configurationAttributes: { [request: string]: IJSONSchema }): IJSONSchema[] {
        const taskSchema = {};
        return Object.keys(configurationAttributes).map(request => {
            const attributes: IJSONSchema = deepClone(configurationAttributes[request]);
            const defaultRequired = ['name', 'type', 'request'];
            attributes.required = attributes.required && attributes.required.length ? defaultRequired.concat(attributes.required) : defaultRequired;
            attributes.additionalProperties = false;
            attributes.type = 'object';
            if (!attributes.properties) {
                attributes.properties = {};
            }
            const properties = attributes.properties;
            properties['type'] = {
                enum: [type],
                description: nls.localize('debugType', 'Type of configuration.'),
                pattern: '^(?!node2)',
                errorMessage: nls.localize('debugTypeNotRecognised',
                    'The debug type is not recognized. Make sure that you have a corresponding debug extension installed and that it is enabled.'),
                patternErrorMessage: nls.localize('node2NotSupported',
                    '"node2" is no longer supported, use "node" instead and set the "protocol" attribute to "inspector".')
            };
            properties['name'] = {
                type: 'string',
                description: nls.localize('debugName', 'Name of configuration; appears in the launch configuration drop down menu.'),
                default: 'Launch'
            };
            properties['request'] = {
                enum: [request],
                description: nls.localize('debugRequest', 'Request type of configuration. Can be "launch" or "attach".'),
            };
            properties['debugServer'] = {
                type: 'number',
                description: nls.localize('debugServer',
                    'For debug extension development only: if a port is specified VS Code tries to connect to a debug adapter running in server mode'),
                default: 4711
            };
            properties['preLaunchTask'] = {
                anyOf: [taskSchema, {
                    type: ['string'],
                }],
                default: '',
                description: nls.localize('debugPrelaunchTask', 'Task to run before debug session starts.')
            };
            properties['postDebugTask'] = {
                anyOf: [taskSchema, {
                    type: ['string'],
                }],
                default: '',
                description: nls.localize('debugPostDebugTask', 'Task to run after debug session ends.')
            };
            properties['internalConsoleOptions'] = INTERNAL_CONSOLE_OPTIONS_SCHEMA;

            const osProperties = Object.assign({}, properties);
            properties['windows'] = {
                type: 'object',
                description: nls.localize('debugWindowsConfiguration', 'Windows specific launch configuration attributes.'),
                properties: osProperties
            };
            properties['osx'] = {
                type: 'object',
                description: nls.localize('debugOSXConfiguration', 'OS X specific launch configuration attributes.'),
                properties: osProperties
            };
            properties['linux'] = {
                type: 'object',
                description: nls.localize('debugLinuxConfiguration', 'Linux specific launch configuration attributes.'),
                properties: osProperties
            };
            Object.keys(attributes.properties).forEach(name => {
                // Use schema allOf property to get independent error reporting #21113
                attributes!.properties![name].pattern = attributes!.properties![name].pattern || '^(?!.*\\$\\{(env|config|command)\\.)';
                attributes!.properties![name].patternErrorMessage = attributes!.properties![name].patternErrorMessage ||
                    nls.localize('deprecatedVariables', "'env.', 'config.' and 'command.' are deprecated, use 'env:', 'config:' and 'command:' instead.");
            });

            return attributes;
        });
    }

    private extractValidAutoClosingPairs(langId: string, configuration: PluginPackageLanguageContributionConfiguration): AutoClosingPairConditional[] | undefined {
        const source = configuration.autoClosingPairs;
        if (typeof source === 'undefined') {
            return undefined;
        }
        if (!Array.isArray(source)) {
            console.warn(`[${langId}]: language configuration: expected \`autoClosingPairs\` to be an array.`);
            return undefined;
        }

        let result: AutoClosingPairConditional[] | undefined = undefined;
        for (let i = 0, len = source.length; i < len; i++) {
            const pair = source[i];
            if (Array.isArray(pair)) {
                if (!isCharacterPair(pair)) {
                    console.warn(`[${langId}]: language configuration: expected \`autoClosingPairs[${i}]\` to be an array of two strings or an object.`);
                    continue;
                }
                result = result || [];
                result.push({ open: pair[0], close: pair[1] });
            } else {
                if (!isObject(pair)) {
                    console.warn(`[${langId}]: language configuration: expected \`autoClosingPairs[${i}]\` to be an array of two strings or an object.`);
                    continue;
                }
                if (typeof pair.open !== 'string') {
                    console.warn(`[${langId}]: language configuration: expected \`autoClosingPairs[${i}].open\` to be a string.`);
                    continue;
                }
                if (typeof pair.close !== 'string') {
                    console.warn(`[${langId}]: language configuration: expected \`autoClosingPairs[${i}].close\` to be a string.`);
                    continue;
                }
                if (typeof pair.notIn !== 'undefined') {
                    if (!isStringArray(pair.notIn)) {
                        console.warn(`[${langId}]: language configuration: expected \`autoClosingPairs[${i}].notIn\` to be a string array.`);
                        continue;
                    }
                }
                result = result || [];
                result.push({ open: pair.open, close: pair.close, notIn: pair.notIn });
            }
        }
        return result;
    }

    private extractValidSurroundingPairs(langId: string, configuration: PluginPackageLanguageContributionConfiguration): AutoClosingPair[] | undefined {
        const source = configuration.surroundingPairs;
        if (typeof source === 'undefined') {
            return undefined;
        }
        if (!Array.isArray(source)) {
            console.warn(`[${langId}]: language configuration: expected \`surroundingPairs\` to be an array.`);
            return undefined;
        }

        let result: AutoClosingPair[] | undefined = undefined;
        for (let i = 0, len = source.length; i < len; i++) {
            const pair = source[i];
            if (Array.isArray(pair)) {
                if (!isCharacterPair(pair)) {
                    console.warn(`[${langId}]: language configuration: expected \`surroundingPairs[${i}]\` to be an array of two strings or an object.`);
                    continue;
                }
                result = result || [];
                result.push({ open: pair[0], close: pair[1] });
            } else {
                if (!isObject(pair)) {
                    console.warn(`[${langId}]: language configuration: expected \`surroundingPairs[${i}]\` to be an array of two strings or an object.`);
                    continue;
                }
                if (typeof pair.open !== 'string') {
                    console.warn(`[${langId}]: language configuration: expected \`surroundingPairs[${i}].open\` to be a string.`);
                    continue;
                }
                if (typeof pair.close !== 'string') {
                    console.warn(`[${langId}]: language configuration: expected \`surroundingPairs[${i}].close\` to be a string.`);
                    continue;
                }
                result = result || [];
                result.push({ open: pair.open, close: pair.close });
            }
        }
        return result;
    }

}

function isCharacterPair(something: CharacterPair): boolean {
    return (
        isStringArray(something)
        && something.length === 2
    );
}<|MERGE_RESOLUTION|>--- conflicted
+++ resolved
@@ -154,12 +154,7 @@
         return undefined;
     }
 
-<<<<<<< HEAD
-    getContribution(rawPlugin: PluginPackage): PluginContribution | undefined {
-        console.warn('**** alvs, scanner-theia.ts#getContribution: ', rawPlugin.name);
-=======
     async getContribution(rawPlugin: PluginPackage): Promise<PluginContribution | undefined> {
->>>>>>> 628d6d22
         if (!rawPlugin.contributes && !rawPlugin.activationEvents) {
             return undefined;
         }
