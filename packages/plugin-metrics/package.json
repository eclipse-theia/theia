--- conflicted
+++ resolved
@@ -3,18 +3,11 @@
   "version": "1.23.0",
   "description": "Theia - Plugin Metrics",
   "dependencies": {
-<<<<<<< HEAD
-    "@theia/core": "1.22.1",
-    "@theia/metrics": "1.22.1",
-    "@theia/monaco-editor-core": "alpha",
-    "@theia/plugin": "1.22.1",
-    "@theia/plugin-ext": "1.22.1"
-=======
     "@theia/core": "1.23.0",
     "@theia/metrics": "1.23.0",
+    "@theia/monaco-editor-core": "alpha",
     "@theia/plugin": "1.23.0",
     "@theia/plugin-ext": "1.23.0"
->>>>>>> f0cdf69e
   },
   "publishConfig": {
     "access": "public"
