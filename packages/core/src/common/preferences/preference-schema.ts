// *****************************************************************************
// Copyright (C) 2019 Ericsson and others.
//
// This program and the accompanying materials are made available under the
// terms of the Eclipse Public License v. 2.0 which is available at
// http://www.eclipse.org/legal/epl-2.0.
//
// This Source Code may also be made available under the following Secondary
// Licenses when the conditions for such availability set forth in the Eclipse
// Public License v. 2.0 are satisfied: GNU General Public License, version 2
// with the GNU Classpath Exception which is available at
// https://www.gnu.org/software/classpath/license.html.
//
// SPDX-License-Identifier: EPL-2.0 OR GPL-2.0 WITH Classpath-exception-2.0
// *****************************************************************************

/* eslint-disable @typescript-eslint/no-explicit-any */

<<<<<<< HEAD
import { JSONPrimitive } from '@phosphor/coreutils';
=======
import { JSONValue } from '@phosphor/coreutils';
import { IJSONSchema, JsonType } from '../json-schema';
>>>>>>> 9a02be64
import { PreferenceScope } from './preference-scope';

/**
 * @deprecated since 1.22.0. Import from @theia/core/common/json-schema.ts instead.
 */
export { JsonType };

export interface PreferenceSchema {
    [name: string]: any,
    scope?: 'application' | 'window' | 'resource' | PreferenceScope,
    overridable?: boolean;
    properties: PreferenceSchemaProperties
}
export namespace PreferenceSchema {
    export function is(obj: Object | undefined): obj is PreferenceSchema {
        return !!obj && ('properties' in obj) && PreferenceSchemaProperties.is((<any>obj)['properties']);
    }
    export function getDefaultScope(schema: PreferenceSchema): PreferenceScope {
        let defaultScope: PreferenceScope = PreferenceScope.Workspace;
        if (!PreferenceScope.is(schema.scope)) {
            defaultScope = PreferenceScope.fromString(<string>schema.scope) || PreferenceScope.Workspace;
        } else {
            defaultScope = schema.scope;
        }
        return defaultScope;
    }
}

export interface PreferenceSchemaProperties {
    [name: string]: PreferenceSchemaProperty
}
export namespace PreferenceSchemaProperties {
    export function is(obj: Object | undefined): obj is PreferenceSchemaProperties {
        return !!obj && typeof obj === 'object';
    }
}

export interface PreferenceDataSchema {
    [name: string]: any,
    scope?: PreferenceScope,
    properties: {
        [name: string]: PreferenceDataProperty
    }
    patternProperties: {
        [name: string]: PreferenceDataProperty
    };
}

export interface PreferenceItem extends IJSONSchema {
    /**
     * preference default value, if `undefined` then `default`
     */
<<<<<<< HEAD
    defaultValue?: any;
    enum?: JSONPrimitive[];
    items?: PreferenceItem;
    properties?: { [name: string]: PreferenceItem };
    additionalProperties?: object | boolean;
    [name: string]: any;
=======
    defaultValue?: JSONValue;
>>>>>>> 9a02be64
    overridable?: boolean;
    [key: string]: any;
}
export interface PreferenceSchemaProperty extends PreferenceItem {
    description?: string;
    markdownDescription?: string;
    scope?: 'application' | 'machine' | 'window' | 'resource' | 'language-overridable' | 'machine-overridable' | PreferenceScope;
}

export interface PreferenceDataProperty extends PreferenceItem {
    description?: string;
    markdownDescription?: string;
    scope?: PreferenceScope;
    userVisible?: boolean
}
export namespace PreferenceDataProperty {
    export function fromPreferenceSchemaProperty(schemaProps: PreferenceSchemaProperty, defaultScope: PreferenceScope = PreferenceScope.Workspace): PreferenceDataProperty {
        if (!schemaProps.scope) {
            schemaProps.scope = defaultScope;
        } else if (typeof schemaProps.scope === 'string') {
            return Object.assign(schemaProps, { scope: PreferenceScope.fromString(schemaProps.scope) || defaultScope });
        }
        return <PreferenceDataProperty>schemaProps;
    }
}<|MERGE_RESOLUTION|>--- conflicted
+++ resolved
@@ -16,12 +16,8 @@
 
 /* eslint-disable @typescript-eslint/no-explicit-any */
 
-<<<<<<< HEAD
-import { JSONPrimitive } from '@phosphor/coreutils';
-=======
 import { JSONValue } from '@phosphor/coreutils';
 import { IJSONSchema, JsonType } from '../json-schema';
->>>>>>> 9a02be64
 import { PreferenceScope } from './preference-scope';
 
 /**
@@ -74,16 +70,7 @@
     /**
      * preference default value, if `undefined` then `default`
      */
-<<<<<<< HEAD
-    defaultValue?: any;
-    enum?: JSONPrimitive[];
-    items?: PreferenceItem;
-    properties?: { [name: string]: PreferenceItem };
-    additionalProperties?: object | boolean;
-    [name: string]: any;
-=======
     defaultValue?: JSONValue;
->>>>>>> 9a02be64
     overridable?: boolean;
     [key: string]: any;
 }
