--- conflicted
+++ resolved
@@ -721,13 +721,7 @@
 /**
  * Convert File to ReadableStream<BinaryBuffer> for use in services which require ReadableStream
  */
-<<<<<<< HEAD
-export function fileToStream(file: File, opts: {
-    checkCancelled?: () => void;
-} = {}): ReadableStream<BinaryBuffer> {
-=======
 export function fileToStream(file: File): ReadableStream<BinaryBuffer> {
->>>>>>> fa6428c3
     const ws = newWriteableStream<BinaryBuffer>(BinaryBuffer.concat, { highWaterMark: 0 });
 
     (async () => {
@@ -735,11 +729,6 @@
 
         try {
             while (true) {
-<<<<<<< HEAD
-                opts.checkCancelled?.();
-
-=======
->>>>>>> fa6428c3
                 const { value, done } = await reader.read();
                 if (done) {break;}
 
