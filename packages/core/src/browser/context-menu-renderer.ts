--- conflicted
+++ resolved
@@ -113,11 +113,7 @@
      * A DOM context for the menu to be shown
      * Will be used to attach the menu to a window and to evaluate enablement ("when"-clauses)
      */
-<<<<<<< HEAD
-    context: HTMLElement | undefined;
-=======
     context: HTMLElement;
->>>>>>> 0769f349
     contextKeyService?: ContextMatcher;
     onHide?: () => void;
     /**
