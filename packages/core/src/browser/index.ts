// *****************************************************************************
// Copyright (C) 2017 TypeFox and others.
//
// This program and the accompanying materials are made available under the
// terms of the Eclipse Public License v. 2.0 which is available at
// http://www.eclipse.org/legal/epl-2.0.
//
// This Source Code may also be made available under the following Secondary
// Licenses when the conditions for such availability set forth in the Eclipse
// Public License v. 2.0 are satisfied: GNU General Public License, version 2
// with the GNU Classpath Exception which is available at
// https://www.gnu.org/software/classpath/license.html.
//
// SPDX-License-Identifier: EPL-2.0 OR GPL-2.0-only WITH Classpath-exception-2.0
// *****************************************************************************

export * from './shell';
export * from './frontend-application';
export * from './frontend-application-contribution';
export * from './keyboard';
export * from './opener-service';
export * from './open-with-service';
export * from './browser';
export * from './context-menu-renderer';
export * from './widgets';
export * from './dialogs';
export * from './tree';
export * from './messaging';
export * from './endpoint';
export * from './common-frontend-contribution';
export * from './common-menus';
export * from './common-commands';
export * from './quick-input';
export * from './widget-manager';
export * from './saveable';
export * from './storage-service';
export * from './preferences';
export * from './keybinding';
export * from './status-bar';
export * from './label-provider';
export * from './widget-open-handler';
export * from './navigatable';
export * from './diff-uris';
export * from './view-container';
export * from './breadcrumbs';
export * from './tooltip-service';
export * from './decoration-style';
export * from './styling-service';
export * from './hover-service';
export * from './saveable-service';
export * from './undo-redo-handler';
export * from './widget-status-bar-service';
<<<<<<< HEAD
export * from './markdown-rendering/markdown-renderer';
export * from './markdown-rendering/markdown';
=======
export * from './badges';
>>>>>>> 0a582af4
<|MERGE_RESOLUTION|>--- conflicted
+++ resolved
@@ -50,9 +50,6 @@
 export * from './saveable-service';
 export * from './undo-redo-handler';
 export * from './widget-status-bar-service';
-<<<<<<< HEAD
+export * from './badges';
 export * from './markdown-rendering/markdown-renderer';
-export * from './markdown-rendering/markdown';
-=======
-export * from './badges';
->>>>>>> 0a582af4
+export * from './markdown-rendering/markdown';