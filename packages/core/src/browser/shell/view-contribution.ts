// *****************************************************************************
// Copyright (C) 2018 TypeFox and others.
//
// This program and the accompanying materials are made available under the
// terms of the Eclipse Public License v. 2.0 which is available at
// http://www.eclipse.org/legal/epl-2.0.
//
// This Source Code may also be made available under the following Secondary
// Licenses when the conditions for such availability set forth in the Eclipse
// Public License v. 2.0 are satisfied: GNU General Public License, version 2
// with the GNU Classpath Exception which is available at
// https://www.gnu.org/software/classpath/license.html.
//
// SPDX-License-Identifier: EPL-2.0 OR GPL-2.0-only WITH Classpath-exception-2.0
// *****************************************************************************

<<<<<<< HEAD
import { injectable, inject, interfaces, optional } from 'inversify';
import { Widget } from '@lumino/widgets';
=======
import { injectable, inject, interfaces, optional, unmanaged } from 'inversify';
import { Widget } from '@phosphor/widgets';
>>>>>>> c8ed4981
import {
    MenuModelRegistry, Command, CommandContribution,
    MenuContribution, CommandRegistry, nls
} from '../../common';
import { KeybindingContribution, KeybindingRegistry } from '../keybinding';
import { WidgetManager } from '../widget-manager';
import { CommonMenus } from '../common-frontend-contribution';
import { ApplicationShell } from './application-shell';
import { QuickViewService } from '../quick-input';

export interface OpenViewArguments extends ApplicationShell.WidgetOptions {
    toggle?: boolean
    activate?: boolean;
    reveal?: boolean;
}

export interface ViewContributionOptions {
    widgetId: string;
    viewContainerId?: string;
    widgetName: string;
    defaultWidgetOptions: ApplicationShell.WidgetOptions;
    toggleCommandId?: string;
    toggleKeybinding?: string;
}

export function bindViewContribution<T extends AbstractViewContribution<Widget>>(bind: interfaces.Bind, identifier: interfaces.Newable<T>): interfaces.BindingWhenOnSyntax<T> {
    const syntax = bind<T>(identifier).toSelf().inSingletonScope();
    bind(CommandContribution).toService(identifier);
    bind(KeybindingContribution).toService(identifier);
    bind(MenuContribution).toService(identifier);
    return syntax;
}

/**
 * An abstract superclass for frontend contributions that add a view to the application shell.
 */
@injectable()
export abstract class AbstractViewContribution<T extends Widget> implements CommandContribution, MenuContribution, KeybindingContribution {

    @inject(WidgetManager) protected readonly widgetManager: WidgetManager;
    @inject(ApplicationShell) protected readonly shell: ApplicationShell;

    @inject(QuickViewService) @optional()
    protected readonly quickView: QuickViewService;

    readonly toggleCommand?: Command;

    constructor(
        @unmanaged() protected readonly options: ViewContributionOptions
    ) {
        if (options.toggleCommandId) {
            this.toggleCommand = {
                id: options.toggleCommandId,
                category: nls.localizeByDefault('View'),
                label: nls.localizeByDefault('Toggle {0}', this.viewLabel)
            };
        }
    }

    get viewId(): string {
        return this.options.widgetId;
    }

    get viewLabel(): string {
        return this.options.widgetName;
    }

    get defaultViewOptions(): ApplicationShell.WidgetOptions {
        return this.options.defaultWidgetOptions;
    }

    get widget(): Promise<T> {
        return this.widgetManager.getOrCreateWidget(this.viewId);
    }

    tryGetWidget(): T | undefined {
        return this.widgetManager.tryGetWidget(this.viewId);
    }

    async openView(args: Partial<OpenViewArguments> = {}): Promise<T> {
        const shell = this.shell;
        const widget = await this.widgetManager.getOrCreateWidget(this.options.viewContainerId || this.viewId);
        const tabBar = shell.getTabBarFor(widget);
        const area = shell.getAreaFor(widget);
        if (!tabBar) {
            // The widget is not attached yet, so add it to the shell
            const widgetArgs: OpenViewArguments = {
                ...this.defaultViewOptions,
                ...args
            };
            await shell.addWidget(widget, widgetArgs);
        } else if (args.toggle && area && shell.isExpanded(area) && tabBar.currentTitle === widget.title) {
            // The widget is attached and visible, so collapse the containing panel (toggle)
            switch (area) {
                case 'left':
                case 'right':
                    await shell.collapsePanel(area);
                    break;
                case 'bottom':
                    // Don't collapse the bottom panel if it's currently split
                    if (shell.bottomAreaTabBars.length === 1) {
                        await shell.collapsePanel('bottom');
                    }
                    break;
                default:
                    // The main area cannot be collapsed, so close the widget
                    await this.closeView();
            }
            return this.widget;
        }
        if (widget.isAttached && args.activate) {
            await shell.activateWidget(this.viewId);
        } else if (widget.isAttached && args.reveal) {
            await shell.revealWidget(this.viewId);
        }
        return this.widget;
    }

    registerCommands(commands: CommandRegistry): void {
        if (this.toggleCommand) {
            commands.registerCommand(this.toggleCommand, {
                execute: () => this.toggleView()
            });
        }
        this.quickView?.registerItem({
            label: this.viewLabel,
            open: () => this.openView({ activate: true })
        });
    }

    async closeView(): Promise<T | undefined> {
        const widget = await this.shell.closeWidget(this.viewId);
        return widget as T | undefined;
    }

    toggleView(): Promise<T> {
        return this.openView({
            toggle: true,
            activate: true
        });
    }

    registerMenus(menus: MenuModelRegistry): void {
        if (this.toggleCommand) {
            menus.registerMenuAction(CommonMenus.VIEW_VIEWS, {
                commandId: this.toggleCommand.id,
                label: this.viewLabel
            });
        }
    }

    registerKeybindings(keybindings: KeybindingRegistry): void {
        if (this.toggleCommand && this.options.toggleKeybinding) {
            keybindings.registerKeybinding({
                command: this.toggleCommand.id,
                keybinding: this.options.toggleKeybinding
            });
        }
    }
}<|MERGE_RESOLUTION|>--- conflicted
+++ resolved
@@ -14,13 +14,8 @@
 // SPDX-License-Identifier: EPL-2.0 OR GPL-2.0-only WITH Classpath-exception-2.0
 // *****************************************************************************
 
-<<<<<<< HEAD
-import { injectable, inject, interfaces, optional } from 'inversify';
+import { injectable, inject, interfaces, optional, unmanaged } from 'inversify';
 import { Widget } from '@lumino/widgets';
-=======
-import { injectable, inject, interfaces, optional, unmanaged } from 'inversify';
-import { Widget } from '@phosphor/widgets';
->>>>>>> c8ed4981
 import {
     MenuModelRegistry, Command, CommandContribution,
     MenuContribution, CommandRegistry, nls
