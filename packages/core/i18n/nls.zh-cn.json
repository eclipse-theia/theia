--- conflicted
+++ resolved
@@ -1,10 +1,7 @@
 {
   "theia": {
     "callhierarchy": {
-<<<<<<< HEAD
-=======
       "noCallers": "没有发现来电者。",
->>>>>>> 32acfda9
       "open": "打开调用层次结构"
     },
     "core": {
@@ -61,14 +58,7 @@
       "addConfigurationPlaceholder": "选择要添加配置的工作区根",
       "continueAll": "继续所有",
       "copyExpressionValue": "复制表达式的值",
-<<<<<<< HEAD
-      "debugViewLocation": "控制调试视图的位置。",
-      "openBottom": "打开底部",
-      "openLeft": "打开左侧",
-      "openRight": "打开右侧",
-=======
       "missingConfiguration": "动态配置'{0}:{1}'缺少或不适用",
->>>>>>> 32acfda9
       "pauseAll": "暂停所有",
       "reveal": "显示",
       "threads": "线程",
@@ -139,13 +129,9 @@
       "persistClosedEditors": "控制是否为工作区持续保存关闭的编辑器历史,跨越窗口重新加载。",
       "showAllEditors": "显示所有打开的编辑器",
       "splitHorizontal": "水平拆分编辑器",
-<<<<<<< HEAD
-      "splitVertical": "垂直拆分编辑器"
-=======
       "splitVertical": "垂直拆分编辑器",
       "status-bar-pin": "添加到状态栏",
       "status-bar-unpin": "从状态栏中删除"
->>>>>>> 32acfda9
     },
     "file-search": {
       "toggleIgnoredFiles": "(按{0}显示/隐藏被忽略的文件)"
@@ -294,10 +280,7 @@
       "directory": "目录",
       "lastModified": "最后修改",
       "location": "位置",
-<<<<<<< HEAD
-=======
       "noProperties": "没有可用的房产。",
->>>>>>> 32acfda9
       "path": "路径",
       "properties": "属性",
       "size": "尺寸",
@@ -308,13 +291,10 @@
       "amendHeadCommit": "HEAD 提交",
       "amendLastCommit": "修改最后的提交",
       "changeRepository": "修改存储库...",
-<<<<<<< HEAD
-=======
       "config.untrackedChanges": "控制未被追踪的变化的行为方式。",
       "config.untrackedChanges.hidden": "隐藏的",
       "config.untrackedChanges.mixed": "混合的",
       "config.untrackedChanges.separate": "分开",
->>>>>>> 32acfda9
       "history": "历史",
       "noRepositoryFound": "没有找到存储库",
       "unamend": "撤销",
@@ -389,14 +369,11 @@
       "confirmDeletePermanently.description": "使用垃圾箱删除\"{0}\"失败。你想永久删除吗?",
       "confirmDeletePermanently.solution": "你可以在偏好设置中禁用垃圾桶的使用。",
       "confirmDeletePermanently.title": "删除文件时出错",
-<<<<<<< HEAD
-=======
       "confirmMessage.delete": "你真的想删除以下文件吗?",
       "confirmMessage.dirtyMultiple": "你真的想删除{0}个有未保存的修改的文件吗?",
       "confirmMessage.dirtySingle": "你真的想删除{0}与未保存的变化吗?",
       "confirmMessage.uriMultiple": "你真的想删除所有{0}选中的文件吗?",
       "confirmMessage.uriSingle": "你真的想删除{0}吗?",
->>>>>>> 32acfda9
       "duplicate": "复制",
       "failApply": "无法将更改应用于新文件",
       "failSaveAs": "无法为当前的小组件运行\"{0}\"。",
