--- conflicted
+++ resolved
@@ -227,11 +227,7 @@
         }
     }
 
-<<<<<<< HEAD
     protected setInputValue: ((event: string) => void) | React.FormEventHandler = (event: string | React.FormEvent<HTMLInputElement>) => {
-=======
-    protected setInputValue = (event: React.FormEvent<HTMLTextAreaElement> | React.ChangeEvent<HTMLTextAreaElement> | string) => {
->>>>>>> 2eb1cfce
         const repository = this.scmService.selectedRepository;
         if (repository) {
             repository.input.value = typeof event === 'string' ? event : event.currentTarget.value;
