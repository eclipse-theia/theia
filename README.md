# Theia
[![Gitter](https://img.shields.io/badge/chat-on%20gitter-blue.svg)](https://gitter.im/theia-ide/theia)
[![Build Status](https://travis-ci.org/theia-ide/theia.svg?branch=master)](https://travis-ci.org/theia-ide/theia)

Theia is a cloud & desktop IDE implemented in TypeScript.

![Theia](https://cloud.githubusercontent.com/assets/372735/25758586/6939d0de-31cf-11e7-998a-e4ce997dd6b8.png)

## Scope
 - Provide the end-user with a full-fledged multi-language IDE  (not just a smart editor)
 - Support equally the paradigm of Cloud IDE and Desktop IDE
 - Provide extenders with a platform on which to build their own products
 - Provide support for multiple languages via the language and debug server protocols
 
### Running the examples

<<<<<<< HEAD
You can find more details on how to run the examples [here](doc/Developing.md).
=======
 ### Running the electron example
 ```
 git clone https://github.com/TypeFox/Theia.git \
 && cd Theia \
 && npm install \
 && cd examples \
 && npm run install:theia \
 && npm install \
 && npm run cold:start:electron
 ```
 
### Running code coverage
 ```
npm run coverage

### to view result

firefox coverage/index.html 
 ```

>>>>>>> 8304da8e
<|MERGE_RESOLUTION|>--- conflicted
+++ resolved
@@ -14,9 +14,7 @@
  
 ### Running the examples
 
-<<<<<<< HEAD
-You can find more details on how to run the examples [here](doc/Developing.md).
-=======
+
  ### Running the electron example
  ```
  git clone https://github.com/TypeFox/Theia.git \
@@ -37,4 +35,4 @@
 firefox coverage/index.html 
  ```
 
->>>>>>> 8304da8e
+You can find more details on how to run the examples [here](doc/Developing.md).