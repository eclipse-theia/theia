--- conflicted
+++ resolved
@@ -4,20 +4,13 @@
 
 - [Previous Changelogs](https://github.com/eclipse-theia/theia/tree/master/doc/changelogs/)
 
-<<<<<<< HEAD
 ## 1.60.0 - not yet released
 
 <a name="breaking_changes_1.60.0">[Breaking Changes:](#breaking_changes_1.60.0)</a>
 
+- [core] fixed version `@types/express` to `^4.17.21` and `@types/express-serve-static-core` to `5.0.4`. This might be required for adopters as well if they run into typing issues. [#15147](https://github.com/eclipse-theia/theia/pull/15147)
 - [core] migration from deprecated `phosphorJs` to actively maintained fork `Lumino` [#14320](https://github.com/eclipse-theia/theia/pull/14320) - Contributed on behalf of STMicroelectronics
   Adopters importing `@phosphor` packages now need to import from `@lumino`. CSS selectors refering to `.p-` classes now need to refer to `.lm-` classes. There are also minor code adaptations, for example now using `iconClass` instead of `icon` in Lumino commands.
-=======
-## 1.60.0
-
-<a name="breaking_changes_1.60.0">[Breaking Changes:](#breaking_changes_1.60.0)</a>
-
-- [core] fixed version `@types/express` to `^4.17.21` and `@types/express-serve-static-core` to `5.0.4`. This might be required for adopters as well if they run into typing issues. [#15147](https://github.com/eclipse-theia/theia/pull/15147)
->>>>>>> 02f8f758
 
 ## 1.59.0 - 02/27/2025
 
