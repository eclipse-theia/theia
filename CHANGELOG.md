--- conflicted
+++ resolved
@@ -4,16 +4,12 @@
 
 - [Previous Changelogs](https://github.com/eclipse-theia/theia/tree/master/doc/changelogs/)
 
-<<<<<<< HEAD
-<!--
-- ## 1.55.0 - XX/XX/2024
-
-<a name="breaking_changes_1.55.0">[Breaking Changes:](#breaking_changes_1.55.0)</a>
+<!-- ## 1.56.0 - not yet released
+
+<a name="breaking_changes_1.56.0">[Breaking Changes:](#breaking_changes_1.56.0)</a>
 - [dependencies] remove browserfs dependency (replaced by OPFS)
 
 -->
-=======
-<!-- ## 1.56.0 - not yet released -->
 
 ## 1.55.0 - 10/31/2024
 
@@ -64,7 +60,6 @@
 - [plugin] wrapped api objects returned to clients in a proxy [#14213](https://github.com/eclipse-theia/theia/pull/14213) - Contributed on behalf of STMicroelectronics
 - [preferences] improved preference renderer linking [#14311](https://github.com/eclipse-theia/theia/pull/14311)
 - [workspace] optimized showing recent workspaces [#14260](https://github.com/eclipse-theia/theia/pull/14260)
->>>>>>> c7a1f492
 
 ## 1.54.0 - 09/26/2024
 
