# Changelog

## History

- [Previous Changelogs](https://github.com/eclipse-theia/theia/tree/master/doc/changelogs/)

<<<<<<< HEAD
## v1.31.0 - unreleased

- [plugin] added support for the `InlineValues` feature [#11729](https://github.com/eclipse-theia/theia/pull/11729) - Contributed on behalf of STMicroelectronics
=======
## v1.31.0
<a name="breaking_changes_1.31.0">[Breaking Changes:](#breaking_changes_1.31.0)</a>

- [core] the generated webpack configuration (`gen-webpack.config.js`) now exports an array of two webpack configs instead of a single one: the first contains the config for 
generating the main code bundle (as before), the second serves to generate a *.css file for inclusion into `secondaryWindow.html` [#11707](https://github.com/eclipse-theia/theia/pull/11707)
>>>>>>> c0da67fa

## v1.30.0 - 9/29/2022

- [core] added functionality ot listen to keyboard layout changes [#11689](https://github.com/eclipse-theia/theia/pull/11689)
- [core] added support for moving webview-based views into a secondary window for browser applications [#11048](https://github.com/eclipse-theia/theia/pull/11048) - Contributed on behalf of ST Microelectronics and Ericsson and by ARM and EclipseSource
  - Added the new `@theia/secondary-window` extension which contributes the UI to enable the new feature.
- [core] fixed RPC decoding errors on large objects [#11636](https://github.com/eclipse-theia/theia/pull/11636)
- [core] fixed `about` dialog rendering when closed and re-opened [#11687](https://github.com/eclipse-theia/theia/pull/11687)
- [core] fixed programmatic movement of views [#11576](https://github.com/eclipse-theia/theia/pull/11576)
- [core] improved application title functionality [#10916](https://github.com/eclipse-theia/theia/pull/10916)
- [core] improved rendering of tab-bars to have unique `id` [#11622](https://github.com/eclipse-theia/theia/pull/11622)
- [core] restored cancellation token behavior in RPC calls [#11693](https://github.com/eclipse-theia/theia/pull/11693)
- [core] updated `about` dialog to include additional framework information [#11687](https://github.com/eclipse-theia/theia/pull/11687)
- [documentation] created dedicated `code guidelines` and `code organization` docs [#11529](https://github.com/eclipse-theia/theia/pull/11529)
- [documentation] updated minimally supported node version to `>=14.18.0` [#11621](https://github.com/eclipse-theia/theia/pull/11621)
- [editor] added handling to organize `edt` quick-pick entries by area and groups [#11611](https://github.com/eclipse-theia/theia/pull/11611)
- [getting-started] updated view to include a link to the API compatibility report [#11691](https://github.com/eclipse-theia/theia/pull/11691)
- [git] fixed `Discard All` for new files [#11677](https://github.com/eclipse-theia/theia/pull/11677)
- [git] fixed `unstage` bug where all files were reverted [#11635](https://github.com/eclipse-theia/theia/pull/11635)
- [git] re-added support for decoration preferences [#11674](https://github.com/eclipse-theia/theia/pull/11674)
- [markers] updated marker decorations in the navigator [#11671](https://github.com/eclipse-theia/theia/pull/11671)
- [navigator] fixed `closed all` toolbar enablement and visibility [#11634](https://github.com/eclipse-theia/theia/pull/11634)
- [navigator] fixed `save all tabs` toolbar enablement and visibility [#11634](https://github.com/eclipse-theia/theia/pull/11634)
- [output] improved extensibility of `OutputEditorFactory` and `OutputEditorModelFactory` [#11615](https://github.com/eclipse-theia/theia/pull/11615)
- [plugin] added `buttons` support in the `QuickPickItem` VS Code API [#11650](https://github.com/eclipse-theia/theia/pull/11650)
- [plugin] added support for `MarkdownString` tooltips in `TreeItem` [#11661](https://github.com/eclipse-theia/theia/pull/11661)
- [plugin] added support for cancellation tokens on file events [#11658](https://github.com/eclipse-theia/theia/pull/11658)
- [plugin] added support for the `FoldingRangeProvider#onDidChangeFoldingRanges` VS Code API [#11696](https://github.com/eclipse-theia/theia/pull/11696)
- [plugin] added support for the `Pseudoterminal#onDidChangeName` VS Code API [#11657](https://github.com/eclipse-theia/theia/pull/11657)
- [plugin] added support for the `Terminal#creationOptions` VS Code API [#11623](https://github.com/eclipse-theia/theia/pull/11623)
- [plugin] added support for the `TerminalOptions.strictEnv` VS Code API [#11641](https://github.com/eclipse-theia/theia/pull/11641)
- [plugin] added support for the deprecated `show` overload [#11649](https://github.com/eclipse-theia/theia/pull/11649)
- [plugin] fixed `autoSave` behavior for custom-editors [#11599](https://github.com/eclipse-theia/theia/pull/11599)
- [plugin] fixed handling when closing dirty custom-editors [#11593](https://github.com/eclipse-theia/theia/pull/11593)
- [plugin] fixed the `EventEmitter.fire` signature according to the VS Code API [#11655](https://github.com/eclipse-theia/theia/pull/11655)
- [plugin] updated `theia.d.ts` docs, typings and syntax errors [#11493](https://github.com/eclipse-theia/theia/pull/11493)
- [preferences] improved `color` and `icon` theme preference selection [#11678](https://github.com/eclipse-theia/theia/pull/11678)
- [process] fixed `env` when building commands [#11609](https://github.com/eclipse-theia/theia/pull/11609)
- [repo] improved overall repository size [#11653](https://github.com/eclipse-theia/theia/pull/11653)
- [vscode] added support for `CodeActionTriggerKind` [#11695](https://github.com/eclipse-theia/theia/pull/11695)
- [vsx-registry] updated `nls` localizations [#11637](https://github.com/eclipse-theia/theia/pull/11637)
- [workspace] added functionality to pass down `options` to `open` and `reload` window methods [#11571](https://github.com/eclipse-theia/theia/pull/11571)

<a name="breaking_changes_1.30.0">[Breaking Changes:](#breaking_changes_1.30.0)</a>

- [core] added constructor injection to `ApplicationShell`: `SecondaryWindowHandler` [#11048](https://github.com/eclipse-theia/theia/pull/11048) - Contributed on behalf of ST Microelectronics and Ericsson and by ARM and EclipseSource
- [core] changed type of `FrontendApplicationConfig#defaultTheme` from `string` to `DefaultTheme` [#11570](https://github.com/eclipse-theia/theia/pull/11570)
  - From now on, the default theme can be dispatched based on the OS theme. Use `DefaultTheme#defaultForOSTheme` to derive the `string` theme ID.
- [plugin-ext] removed `ctrlcmd+shift+l` keybinding for `pluginsView:toggle` [#11608](https://github.com/eclipse-theia/theia/pull/11608)

## v1.29.0 - 8/25/2022

- [application-manager] added the `applicationName` in the frontend generator [#11575](https://github.com/eclipse-theia/theia/pull/11575)
- [cli] enhanced the cli to include tooling for checking mismatches of Theia dependencies [#11483](https://github.com/eclipse-theia/theia/pull/11483)
- [core] added handling to prevent the application on OSX from not displaying menus [#11584](https://github.com/eclipse-theia/theia/pull/11584)
- [core] added handling to respect the `included` preference schema property [#11588](https://github.com/eclipse-theia/theia/pull/11588)
- [core] added support for `workbench.action.focusNthEditorGroup` [#11496](https://github.com/eclipse-theia/theia/pull/11496)
- [core] added support for the `toggle breadcrumbs` command [#11548](https://github.com/eclipse-theia/theia/pull/11548)
- [core] fixed rendering for empty submenus [#11577](https://github.com/eclipse-theia/theia/pull/11577)
- [core] updated handling to properly hide toolbars on inactive tabbars [#11480](https://github.com/eclipse-theia/theia/pull/11480)
- [core] updated to `msgpackr` for encoding of rpc messages [#11447](https://github.com/eclipse-theia/theia/pull/11447)
- [debug] added support for compound launches [#11444](https://github.com/eclipse-theia/theia/pull/11444)
- [debug] fixed an issue where the debug hover would not appear [#11597](https://github.com/eclipse-theia/theia/pull/11597)
- [editor] added support for `next group` and `previous group` commands [#11545](https://github.com/eclipse-theia/theia/pull/11545)
- [ffmpeg] updated `@electron/get` to `v2.0.0` [#11573](https://github.com/eclipse-theia/theia/pull/11573)
- [git] fixed an issue with blame annotations [#11540](https://github.com/eclipse-theia/theia/pull/11540)
- [git] fixed issue when performing `discard changes` on a new file [#11532](https://github.com/eclipse-theia/theia/pull/11532)
- [memory-inspector] added the `@theia/memory-inspector` extension [#11394](https://github.com/eclipse-theia/theia/pull/11394)
- [monaco] updated handling for invalid theming values [#11596](https://github.com/eclipse-theia/theia/pull/11596)
- [plugin] added support for VS Code theme icons [#11527](https://github.com/eclipse-theia/theia/pull/11527)
- [plugin] added support for `EvaluatableExpressions` [#11484](https://github.com/eclipse-theia/theia/pull/11484) - Contributed on behalf of STMicroelectronics
- [plugin] added support for `keys` in the `Memento` VS Code API [#11487](https://github.com/eclipse-theia/theia/pull/11487)
- [plugin] added support for the `InputBoxValidationMessage` VS Code API [#11492](https://github.com/eclipse-theia/theia/pull/11472)
- [plugin] fixed an issue when the text document provider returns an empty string [#11474](https://github.com/eclipse-theia/theia/pull/11474)
- [plugin] improved preference access for plugins [#11393](https://github.com/eclipse-theia/theia/pull/11393)
- [plugin] updated authentication VS Code API [#11564](https://github.com/eclipse-theia/theia/pull/11564)
- [plugin] updated handling when restoring the current language [#11472](https://github.com/eclipse-theia/theia/pull/11472)
- [plugin] updated styling for spinning icons [#11542](https://github.com/eclipse-theia/theia/pull/11542)
- [repo] added `no-unreachable` eslint rule [#11476](https://github.com/eclipse-theia/theia/pull/11476)
- [repo] replaced usages of `any` [#11490](https://github.com/eclipse-theia/theia/pull/11490)
- [scm] added handling to select nodes according to the active editor [#11560](https://github.com/eclipse-theia/theia/pull/11560)
- [terminal] added `toggle terminal` command [#11193](https://github.com/eclipse-theia/theia/pull/11193)
- [terminal] improved terminal link matching [#11398](https://github.com/eclipse-theia/theia/pull/11398)
- [terminal] updated the `terminal clear` command to not require terminal focus [#11565](https://github.com/eclipse-theia/theia/pull/11565)
- [vsx-registry] fixed an issue preventing extensions from being installed on new setups [#11486](https://github.com/eclipse-theia/theia/pull/11486)
- [vsx-registry] improved styling of the `Extensions` view [#11494](https://github.com/eclipse-theia/theia/pull/11494)
- [vsx-registry] removed localization for `Open VSX Registry` [#11523](https://github.com/eclipse-theia/theia/pull/11523)
- [vsx-registry] updated extension editor rendering [#11605](https://github.com/eclipse-theia/theia/pull/11605)

<a name="breaking_changes_1.29.0">[Breaking Changes:](#breaking_changes_1.29.0)</a>

- [core] replaced `Emitter` fields by `Event` fields in both `DescriptionWidget` and `BadgeWidget` [#11601](https://github.com/eclipse-theia/theia/pull/11601)
- [core] replaced `react-virtualized` with `react-virtuoso` for tree rendering. Removed the `TreeWidget#forceUpdate`, `TreeWidget#handleScroll` and `TreeWidget.View#renderTreeRow` methods in the process [#11553](https://github.com/eclipse-theia/theia/pull/11553)
- [core] `updateThemePreference` and `updateThemeFromPreference` removed from `CommonFrontendContribution`. Corresponding functionality as been moved to the respective theme service. `load` removed from `IconThemeService` [#11473](https://github.com/eclipse-theia/theia/issues/11473)
- [core] removed `WidgetManager.widgetPromises`; use `WidgetManager.widgets` instead [#11555](https://github.com/eclipse-theia/theia/pull/11555)
- [core] updated `react` and `react-dom` dependencies to version 18, which introduce new root API for rendering (replaces ReactDOM.render). Since React no longer supports render callbacks, the `onRender` field from `ReactDialog` and `ReactWidget` was removed. [#11455](https://github.com/eclipse-theia/theia/pull/11455) - Contributed on behalf of STMicroelectronics
- [workspace] removed `DefaultWorkspaceServer#untitledWorkspaceStaleThreshhold`; use `DefaultWorkspaceServer#untitledWorkspaceStaleThreshold` instead [#11603](https://github.com/eclipse-theia/theia/pull/11603)

## v1.28.0 - 7/28/2022

- [cli] improved error handling when interacting with the API [#11454](https://github.com/eclipse-theia/theia/issues/11454)
- [core] added better support when unloading language packs [#11338](https://github.com/eclipse-theia/theia/pull/11338)
- [core] added proper support for null-value RPC encoding [#11396](https://github.com/eclipse-theia/theia/pull/11396)
- [core] updated `WidgetManager` to compare keys using deep equal [#11450](https://github.com/eclipse-theia/theia/issues/11450)
- [core] updated handling to pass `StopReason` to `OnWillStopAction` [#11428](https://github.com/eclipse-theia/theia/issues/11428)
- [core] updated the `caption` rendering for `ViewContainer` [#11422](https://github.com/eclipse-theia/theia/pull/11422)
- [debug] added support for `InstructionBreakpoints` [#111866](https://github.com/eclipse-theia/theia/pull/11186)
- [debug] added support for the `Disassembly` view [#11186](https://github.com/eclipse-theia/theia/pull/11186)
- [debug] added the ability to dismiss exception widgets [#11441](https://github.com/eclipse-theia/theia/issues/11441)
- [debug] fixed an issue causing an infinite loop with child debug sessions [#11388](https://github.com/eclipse-theia/theia/pull/11388)
- [file-search] updated `vscode-ripgrep` to `@vscode-ripgrep@1.14.2` [#11389](https://github.com/eclipse-theia/theia/pull/11389)
- [filesystem] fixed implementation of `FileChangeEvent#contains` [#11409](https://github.com/eclipse-theia/theia/pull/11409)
- [git] upgraded `dugite-extra` to `v0.1.16` [#11445](https://github.com/eclipse-theia/theia/issues/11445)
- [keymaps] added handling for multiple keybindings for a given command [#11363](https://github.com/eclipse-theia/theia/pull/11363)
- [markers] updated rendering of markers [#11408](https://github.com/eclipse-theia/theia/pull/11408)
- [monaco] added localization support for commands contributed by monaco [#11434](https://github.com/eclipse-theia/theia/pull/11434)
- [monaco] fixed `activeItem` handling in the `QuickPick` menu [#11438](https://github.com/eclipse-theia/theia/pull/11438)
- [monaco] improved `tokenization` performance [#11416](https://github.com/eclipse-theia/theia/pull/11416)
- [monaco] upgraded monaco to VS Code `v1.67.2` [#11331](https://github.com/eclipse-theia/theia/pull/11331)
- [navigator] updated `New File` and `New Folder` to only appear for folders [#11453](https://github.com/eclipse-theia/theia/issues/11453)
- [navigator] updated explorer toolbar items [#11429](https://github.com/eclipse-theia/theia/pull/11429)
- [plugin] added support for `activeParameter` in the `SignatureInformation` VS Code API [#11426](https://github.com/eclipse-theia/theia/pull/11426)
- [plugin] added support for `title` in the `QuickPickOptions` VS Code API [#11418](https://github.com/eclipse-theia/theia/pull/11418)
- [plugin] added support for `vscode.env` VS Code API namespace [#11446](https://github.com/eclipse-theia/theia/issues/11446)
- [plugin] added support for all selected URIs in command execution [#11433](https://github.com/eclipse-theia/theia/pull/11433)
- [plugin] added support for the `DebugProtocolBreakpoint` and `DebugProtocolSource` VS Code API [#10011](https://github.com/eclipse-theia/theia/issues/10011) - Contributed on behalf of STMicroelectronics
- [plugin] added support for the `TerminalOptions#message` VS Code API [#11385](https://github.com/eclipse-theia/theia/pull/11835)
- [plugin] added support for the `workbench.action.saveWorkspaceAs` command [#11395](https://github.com/eclipse-theia/theia/pull/11395)
- [plugin] added support for the property `SourceControlInputBox#visible` [#11412](https://github.com/eclipse-theia/theia/pull/11412) - Contributed on behalf of STMicroelectronics
- [plugin] updated `LocationLink` definition [#11465](https://github.com/eclipse-theia/theia/issues/11456)
- [preferences] added handling to properly dispose the model after saving [#11410](https://github.com/eclipse-theia/theia/pull/11410)
- [process] improved performance of `lsof` on `macOS` [#11411](https://github.com/eclipse-theia/theia/pull/11411)
- [search-in-workspace] updated `Find in Folder` to only apply for folders [#11456](https://github.com/eclipse-theia/theia/issues/11456)
- [search-in-workspace] updated `vscode-ripgrep` to `@vscode-ripgrep@1.14.2` [#11389](https://github.com/eclipse-theia/theia/pull/11389)
- [terminal] added output buffering support [#11449](https://github.com/eclipse-theia/theia/issues/11449)
- [variable-resolver] added handling for user cancellation of variables [#11406](https://github.com/eclipse-theia/theia/pull/11406)
- [vsx-registry] updated the extensions view to display a message when failing to fetch extensions [#11457](https://github.com/eclipse-theia/theia/issues/11457)

<a name="breaking_changes_1.28.0">[Breaking Changes:](#breaking_changes_1.28.0)</a>

- [core] `handleDefault`, `handleElectronDefault` method no longer called in `BrowserMainMenuFactory.registerMenu()`, `DynamicMenuWidget.buildSubMenus()` or `ElectronMainMenuFactory.fillSubmenus()`. Override the respective calling function rather than `handleDefault`. The argument to each of the three methods listed above is now `MenuNode` and not `CompositeMenuNode`, and the methods are truly recursive and called on entire menu tree. `ActionMenuNode.action` removed; access relevant field on `ActionMenuNode.command`, `.when` etc. [#11290](https://github.com/eclipse-theia/theia/pull/11290)
- [core] renamed `CommonCommands.NEW_FILE` to `CommonCommands.NEW_UNTITLED_FILE` [#11429](https://github.com/eclipse-theia/theia/pull/11429)
- [plugin] `CodeEditorWidgetUtil` moved to `packages/plugin-ext/src/main/browser/menus/vscode-theia-menu-mappings.ts`. `MenusContributionPointHandler` extensively refactored. See PR description for details. [#11290](https://github.com/eclipse-theia/theia/pull/11290)
- [plugin] `LocalFilePluginDeployerResolver` moved to `plugin-ext` `local-vsix-file-plugin-deployer-resolver.ts`. [#11466](https://github.com/eclipse-theia/theia/issues/11466)
- [plugin] removed `Plugin: Deploy Plugin by Id` command [#11417](https://github.com/eclipse-theia/theia/pull/11417)
- [vsx-registry] removed `downloadPath` field from `VSXExtensionResolver`. Plugins are now placed directly in user plugin directory. [#11466](https://github.com/eclipse-theia/theia/issues/11466)

## v1.27.0 - 6/30/2022

- [core] added better styling for active sidepanel borders [#11330](https://github.com/eclipse-theia/theia/pull/11330)
- [core] added handling to preserve recently used commands for different languages [#11336](https://github.com/eclipse-theia/theia/pull/11336)
- [core] added missing localizations for file save dialogs [#11367](https://github.com/eclipse-theia/theia/pull/11367)
- [core] added missing tooltips when closing and pinning tabs [#11272](https://github.com/eclipse-theia/theia/pull/11272)
- [core] added support for fine-grained dynamic styling in the code [#11280](https://github.com/eclipse-theia/theia/pull/11280)
- [core] fixed `url` and `fs` path comparison for stop requests [#11229](https://github.com/eclipse-theia/theia/pull/11229)
- [core] fixed an issue where breadcrumbs are hidden when editors are maximized [#11250](https://github.com/eclipse-theia/theia/pull/11250)
- [core] fixed context menus for `CompressedTreeWidget` nodes [#11230](https://github.com/eclipse-theia/theia/pull/11230)
- [core] improved `TreeWidget` focus handling and keyboard navigation [#11200](https://github.com/eclipse-theia/theia/pull/11200)
- [core] improved `uri` creation for untitled resources [#11347](https://github.com/eclipse-theia/theia/pull/11347)
- [core] refactored theme initialization to occur within application lifecycle rather than at import time [#11213](https://github.com/eclipse-theia/theia/pull/11213)
- [core] updated `Configure Display Language` command to align with VS Code [#11289](https://github.com/eclipse-theia/theia/pull/11289)
- [core] updated `cursor` for active menu items [#11223](https://github.com/eclipse-theia/theia/pull/11223)
- [core] updated cursor for the custom select component [#11305](https://github.com/eclipse-theia/theia/pull/11305)
- [core] updated handling for editor and editor previews so they are more flexible [#11168](https://github.com/eclipse-theia/theia/pull/11168)
- [core] updated internal localization data [#11379](https://github.com/eclipse-theia/theia/pull/11379)
- [debug] added support for dynamic debug configurations [#10212](https://github.com/eclipse-theia/theia/pull/10212)
- [debug] fixed `runtime-import-check` errors for `DebugPluginConfiguration` [#11224](https://github.com/eclipse-theia/theia/pull/11224)
- [file-search] updated file search to produce better results [#11232](https://github.com/eclipse-theia/theia/pull/11232)
- [filesystem] added handling to omit `all files` filter in Electron on Linux when no other filters exist [#11325](https://github.com/eclipse-theia/theia/pull/11325)
- [filesystem] updated `nsfw` to simplify event path resolution [#11322](https://github.com/eclipse-theia/theia/pull/11322)
- [filesystem] upgraded `multer` dependency to `1.4.4-lts.1` [#11215](https://github.com/eclipse-theia/theia/pull/11215)
- [getting-started] improved icon alignment [#11370](https://github.com/eclipse-theia/theia/pull/11370)
- [git] added support for the `git.untrackedChanges` preference [#11256](https://github.com/eclipse-theia/theia/pull/11256)
- [keymaps] fixed search when keybindings are updated [#11366](https://github.com/eclipse-theia/theia/pull/11366)
- [monaco] added preference validations to `monaco` [#11257](https://github.com/eclipse-theia/theia/pull/11257)
- [monaco] fixed symbol icons [#11358](https://github.com/eclipse-theia/theia/pull/11358)
- [navigator] updated `open editors` UI [#10940](https://github.com/eclipse-theia/theia/pull/10940)
- [output] added handling to prevent `output-widget` from handling any drag/drop events [#11275](https://github.com/eclipse-theia/theia/pull/11275)
- [playwright] updated `@playwright/test` dependency [#11313](https://github.com/eclipse-theia/theia/pull/11313)
- [plugin] added `Thenable` type to API and replaced `PromiseLike` with `Thenable` [#11352](https://github.com/eclipse-theia/theia/pull/11352) - Contributed on behalf of STMicroelectronics
- [plugin] added handling to fully localize plugin data [#11334](https://github.com/eclipse-theia/theia/pull/11334)
- [plugin] added handling to prevent duplicate `view welcome` [#11312](https://github.com/eclipse-theia/theia/pull/11312)
- [plugin] added support for `TreeItemLabel` in `TreeItem` [#11288](https://github.com/eclipse-theia/theia/pull/11288) - Contributed on behalf of STMicroelectronics
- [plugin] added support for debuggers running in the frontend [#10748](https://github.com/eclipse-theia/theia/pull/10748)
- [plugin] added support for property `color` of `ThemeIcon` [#11243](https://github.com/eclipse-theia/theia/pull/11243) - Contributed on behalf of STMicroelectronics
- [plugin] added support for safe plugin uninstallation [#11084](https://github.com/eclipse-theia/theia/pull/11084)
- [plugin] added support for the `OnEnterRule.previousLineText` VS Code API [#11225](https://github.com/eclipse-theia/theia/pull/11225)
- [plugin] added support for the `TextEditor#show()` and `TextEditor#hide()` VS Code API [#11168](https://github.com/eclipse-theia/theia/pull/11168) - Contributed on behalf of STMicroelectronics
- [plugin] added support for the `languages.configuration.onEnterRules` VS Code API [#11225](https://github.com/eclipse-theia/theia/pull/11225)
- [plugin] added support for the experimental device access functionality from VS Code [#11323](https://github.com/eclipse-theia/theia/pull/11323)
- [plugin] added support for the optional property `TaskPresentationOptions#clear` [#11298](https://github.com/eclipse-theia/theia/pull/11298) - Contributed on behalf of STMicroelectronics
- [plugin] fixed `runtime-import-check` errors [#11224](https://github.com/eclipse-theia/theia/pull/11224)
- [plugin] moved `WebviewViewResolveContext` from `window` to `root` namespace [#11216](https://github.com/eclipse-theia/theia/pull/11216) - Contributed on behalf of STMicroelectronics
- [preferences] added handling to hide deprecated preferences from the UI [#11246](https://github.com/eclipse-theia/theia/pull/11246)
- [preferences] update preference sections so they better reflect individual preferences [#11306](https://github.com/eclipse-theia/theia/pull/11306)
- [repo] added missing localizations across the codebase [#11368](https://github.com/eclipse-theia/theia/pull/11368)
- [repo] added missing localizations for `no-Info` messages [#11354](https://github.com/eclipse-theia/theia/pull/11354)
- [repo] fixed the custom `runtime-import-check` eslint plugin [#11212](https://github.com/eclipse-theia/theia/pull/11212)
- [request] added support for `gzip` encoding [#11337](https://github.com/eclipse-theia/theia/pull/11337)
- [scm] fixed erroneous double border styling [#11382](https://github.com/eclipse-theia/theia/pull/11382)
- [search-in-workspace] improved rendering of result captions [#11345](https://github.com/eclipse-theia/theia/pull/11345)
- [toolbar] improved rendering of toolbars [#11339](https://github.com/eclipse-theia/theia/pull/11339)
- [vsx-registry] added ability to display plugin count for each section in the `extensions` view [#11248](https://github.com/eclipse-theia/theia/pull/11248)
- [vsx-registry] added support for the `Install Another Version...` command [#11303](https://github.com/eclipse-theia/theia/pull/11303)
- [vsx-registry] updated extension readme styling [#11299](https://github.com/eclipse-theia/theia/pull/11299)

<a name="breaking_changes_1.27.0">[Breaking Changes:](#breaking_changes_1.27.0)</a>

- [core] dropped support for Node 12.x, recommend Node 16.x [#11210](https://github.com/eclipse-theia/theia/pull/11210)
  - Updated CI/CD matrix to run on Node 14.x, 16.x.
- [core] updated `TreeImpl.refresh` to accept a cancellation token as a second parameter. Extensions that added their own second parameter may be marked as no longer class conforming [#11340](https://github.com/eclipse-theia/theia/pull/11340)
- [core] updated the double-click handler to no longer maximizes a tab by default - controllable through `workbench.tab.maximize` preference [#11279](https://github.com/eclipse-theia/theia/pull/11279)
- [core] refactored the core messaging API - replaced `vscode-ws-jsonrpc` with a custom RPC protocol that is better suited for handling binary data and enables message tunneling [#11228](https://github.com/eclipse-theia/theia/pull/11228) - Contributed on behalf of STMicroelectronics.
  - This impacts all main concepts of the messaging API. The API no longer exposes a `Connection` object and uses a generic `Channel` implementation instead.
  - Replaces usage of `vscode-json-rpc`'s `Connection` with the new generic `Channel`. Affects `AbstractConnectionProvider`, `MessagingService`, `IPCConnectionProvider`, `ElectronMessagingService`
  - `MessagingService`: No longer offers the `listen` and `forward` method. Use `wsChannel` instead.
  - `RemoteFileSystemServer`: Use `UInt8Array` instead of plain number arrays for all arguments and return type that store binary data
  - `DebugAdapter`: Replaced the debug-service internal `Channel` implementation with the newly introduced generic `Channel`.
- [core] removed `ThemeService.get()`; inject the `ThemeService` instead. Removed `ColorApplicationContribution.initBackground()`; by default the `editor.background` color variable will be initialized through the normal theme initialization process. It is now expected that the `ThemeService` will call `this.deferredInitializer.resolve()` when the `ThemeService` finishes its initialization. Failure to do so in any overrides may cause failures to apply default themes [#11213](https://github.com/eclipse-theia/theia/pull/11213)
- [debug] A single `DebugSessionWidget` is now used for all debug sessions. Code related to opening debug sessions in different areas has been removed, including `DebugViewLocation`, `DebugSessionWidgetFactory`, `DebugSessionContextCommands.OPEN_LEFT`, `...OPEN_RIGHT`, `...OPEN_BOTTOM`, the preference `debug.debugViewLocation`, `DebugViewOptions`. The bindings of the component widgets have also been changed to allow them to be created using the `WidgetManager` rather than via `inversify` injection. [#11277](https://github.com/eclipse-theia/theia/pull/11277)
- [debug] adding dynamic debug configurations support included the following breaking changes: [#10212](https://github.com/eclipse-theia/theia/pull/10212)
  - Changed signature of `DebugConfigurationManager.find` to receive a target DebugConfiguration instead of a configuration's name.
    NOTE: The original signature is still available but no longer used inside the framework and therefore marked as `deprecated`
  - Multiple methods related to the selection of Debug configuration options were relocated from `debug-configuration-widget.tsx` to the new file `debug-configuration-select.tsx`.
  - Removed optional interface property `DebugConfiguration.dynamic`.
  - Added the following method to the interface `DebugService`: `fetchDynamicDebugConfiguration` as well as the property `onDidChangedDebugConfigurationProviders`.
  - Removed method `DebugPrefixConfiguration#runDynamicConfiguration`
  - [core] The interface `SelectComponentProps` was updated to rename a property from `value` to `defaultValue`
- [debug] debug files not unique to the backend have been moved from `node` to `common` [#10748](https://github.com/eclipse-theia/theia/pull/10748)
- [monaco] removed static methods `init()`, `register()`, `restore()`, `updateBodyUiTheme()` from `MonacoThemingService`; use instance methods `initialize()`, `registerParsedTheme()`, `restore()`, `updateBodyUiTheme()` instead. Removed `MonacoThemeRegistry.SINGLETON`, inject `MonacoThemeRegistry` instead. [#11213](https://github.com/eclipse-theia/theia/pull/11213)
- [plugin-ext] renamed `debug` file to `debug-ext` [#10748](https://github.com/eclipse-theia/theia/pull/10748)
- [plugin-ext] updated method `registerDebuggersContributions` to include an additional parameter in the signature `pluginType` to specify `frontend` or `backend` [#10748](https://github.com/eclipse-theia/theia/pull/10748)
- [plugin] removed `TreeItem2` from the proposed plugin API, `TreeItem` can be used instead [#11288](https://github.com/eclipse-theia/theia/pull/11288) - Contributed on behalf of STMicroelectronics
- [plugin] moved and renamed interface from: `@theia/debug/lib/browser/debug-contribution/DebugPluginConfiguration` to: `plugin-dev/src/common/PluginDebugConfiguration` [#11224](https://github.com/eclipse-theia/theia/pull/11224)
- [repo] removed low hanging-fruit deprecations:
  - [callhierarchy] removed the deprecated `current-editor-access.ts` file [#11185](https://github.com/eclipse-theia/theia/pull/11185)
  - [core] `ColorRegistry` no longer exports `Color`, `ColorDefaults`, `ColorDefinition` and `ColorCssVariable`. Import from `core/lib/common/color` instead [#11185](https://github.com/eclipse-theia/theia/pull/11185)
  - [core] removed deprecated signature for `ContextMenuRenderer` method `render` [#11185](https://github.com/eclipse-theia/theia/pull/11185)
  - [core] removed deprecated `FOLDER_ICON` and `FILE_ICON` [#11185](https://github.com/eclipse-theia/theia/pull/11185)
  - [core] removed deprecated `JsonType` re-export from `preference-schema` [#11185](https://github.com/eclipse-theia/theia/pull/11185)
  - [core] removed deprecated `onVisibilityChanged` event from `view-container` [#11185](https://github.com/eclipse-theia/theia/pull/11185)
  - [core] removed deprecated `theme` re-export, should be imported from `common/theme` instead [#11185](https://github.com/eclipse-theia/theia/pull/11185)
  - [core] removed deprecated methods and re-export in `preference-contribution` [#11185](https://github.com/eclipse-theia/theia/pull/11185)
    - removed `overridePreferenceName`.
    - removed `testOverrideValue`.
    - removed `overriddenPreferenceName`.
    - removed `OVERRIDE_PROPERTY_PATTERN` re-export.
  - [file-search] removed deprecated `defaultIgnorePatterns` [#11185](https://github.com/eclipse-theia/theia/pull/11185)
  - [mini-browser] removed deprecated `MiniBrowserEndpoint` and `MiniBrowserEndpoint.HANDLE_PATH` [#11185](https://github.com/eclipse-theia/theia/pull/11185)
  - [output] removed `setVisibility` from `OutputChannelManager` [#11185](https://github.com/eclipse-theia/theia/pull/11185)
  - [output] removed deprecated const `OUTPUT_WIDGET_KIND` [#11185](https://github.com/eclipse-theia/theia/pull/11185)
  - [plugin-ext] deleted `glob.ts` and `paths.ts` [#11185](https://github.com/eclipse-theia/theia/pull/11185)
  - [plugin-ext] deleted `untitled-resource.ts` [#11185](https://github.com/eclipse-theia/theia/pull/11185)
  - [preferences] removed deprecated `ContextMenuCallbacks` [#11185](https://github.com/eclipse-theia/theia/pull/11185)
  - [process] removed the deprecated getters `input`, `output` and `errorOutput` [#11185](https://github.com/eclipse-theia/theia/pull/11185)
  - [vsx-registry] removed deprecated `VSXExtensionsCommands` re-export [#11185](https://github.com/eclipse-theia/theia/pull/11185)
  - [workspace] removed deprecated `getDefaultWorkspacePath` [#11185](https://github.com/eclipse-theia/theia/pull/11185)
- [search-in-workspace] updated `replaceResult` and `confirmReplaceAll` to now require a parameter `replacementText` [#11374](https://github.com/eclipse-theia/theia/pull/11374)

## v1.26.0 - 5/26/2022

- [application-package] introduce application config prop `validatePreferencesSchema` to control whether to validate preferences on start [#11189](https://github.com/eclipse-theia/theia/pull/11189)
- [cli] added ability to perform the download of plugins sequentially [#11112](https://github.com/eclipse-theia/theia/pull/11112)
- [cli] updated the `download:plugins` script to respect proxy settings [#11043](https://github.com/eclipse-theia/theia/pull/11043)
- [console] fixed issue where the maximum debug console history was not respected [#10598](https://github.com/eclipse-theia/theia/pull/10598)
- [core] added `TheiaDockPanel` factory binding for extensibility [#11154](https://github.com/eclipse-theia/theia/pull/11154)
- [core] added support for traversing editor history through mouse buttons [#11163](https://github.com/eclipse-theia/theia/pull/11163)
- [core] added support to respect the `visible` option for `menuBarVisibility` when in fullscreen [#11119](https://github.com/eclipse-theia/theia/pull/11119)
- [core] added timestamps to console logs [#11150](https://github.com/eclipse-theia/theia/pull/11150)
- [core] fixed filesystem path display for Windows [#11180](https://github.com/eclipse-theia/theia/pull/11180)
- [core] fixed statusbar `onclick` handling [#11117](https://github.com/eclipse-theia/theia/pull/11117)
- [core] fixed the display of keybindings for macOS in the browser [#11092](https://github.com/eclipse-theia/theia/pull/11092)
- [core] updated Chinese localization translations [#11182](https://github.com/eclipse-theia/theia/pull/11182)
- [core] updated `UntitledResourceResolver` binding so it is available outside the plugin system [#11195](https://github.com/eclipse-theia/theia/pull/11195)
- [core] updated handling of `ApplicationError` to not re-register the same codes [#11160](https://github.com/eclipse-theia/theia/pull/11160)
- [core] updated styling of buttons when focused [#11192](https://github.com/eclipse-theia/theia/pull/11192)
- [core] updated tree styling to respect decorations during selection [#11118](https://github.com/eclipse-theia/theia/pull/11118)
- [debug] added handling to resolve command variables contributed by debuggers [#11170](https://github.com/eclipse-theia/theia/pull/11170)
- [documentation] updated instructions for building on Windows [#11165](https://github.com/eclipse-theia/theia/pull/11165)
- [filesystem] un-deprecated permission flags [#9269](https://github.com/eclipse-theia/theia/pull/9269)
- [keymaps] added handling to properly update the keybinding widget on keybindings change [#11102](https://github.com/eclipse-theia/theia/pull/11102)
- [monaco] added handling to ensure monaco keybindings are updated on keybindings change [#11101](https://github.com/eclipse-theia/theia/pull/11101)
- [monaco] fixed `onHide` callback in `MonacoContextMenuService` [#11152](https://github.com/eclipse-theia/theia/pull/11152)
- [monaco] fixed an issue where `when` and custom context keys were ignored by monaco [#11095](https://github.com/eclipse-theia/theia/pull/11095)
- [playwright] improved getting started documentation [#11094](https://github.com/eclipse-theia/theia/pull/11094)
- [plugin] added support for the `DebugSession#workspaceFolder` VS Code API [#11090](https://github.com/eclipse-theia/theia/pull/11090) - Contributed on behalf of STMicroelectronics
- [plugin] added support for the `ExtensionMode` VS Code API [#10201](https://github.com/eclipse-theia/theia/pull/10201) - Contributed on behalf of STMicroelectronics
- [plugin] added support for the `LinkedEditingRanges` VS Code API [#11137](https://github.com/eclipse-theia/theia/pull/11137)
- [plugin] added support for the `Terminal#exitStatus` VS Code API [#11175](https://github.com/eclipse-theia/theia/pull/11175)
- [plugin] fixed document path for callhierarchy [#11178](https://github.com/eclipse-theia/theia/pull/11178)
- [repo] updated imports to avoid circular errors [#11142](https://github.com/eclipse-theia/theia/pull/11142)
- [request] introduced `@theia/request` package to send proxy-aware http requests to other services [#11043](https://github.com/eclipse-theia/theia/pull/11043)
- [task] fixed problem matchers when `kind` is a file [#11190](https://github.com/eclipse-theia/theia/pull/11190)
- [workspace] added support to open multi-root workspaces from the cli [#11034](https://github.com/eclipse-theia/theia/pull/11034)

<a name="breaking_changes_1.26.0">[Breaking Changes:](#breaking_changes_1.26.0)</a>

- [callhierarchy] `paths.ts` and `glob.ts` moved to `core/src/common`; `language-selector.ts` moved to `editor/src/common`. Any imports will need to be updated [#11083](https://github.com/eclipse-theia/theia/pull/11083)
- [electron] removed redundant config option `disallowReloadKeybinding` from `dev-packages/application-package/src/application-props.ts` file and corresponding test [#11099](https://github.com/eclipse-theia/theia/pull/11099)
- [filesystem] remove deprecated APIs [#11176](https://github.com/eclipse-theia/theia/pull/1176):
  - Deleted `@theia/filesystem/lib/browser/filesystem-watcher`:
    - `FileChangeType`, `FileChange`, `FileChangeEvent`, `FileMoveEvent`, `FileEvent`, `FileOperationEmitter`, `FileSystemWatcher`
  - Deleted `@theia/filesystem/lib/node/node-file-upload`:
    - `NodeFileUpload`
  - Deleted `@theia/filesystem/lib/node/nsfw-watcher/nsfw-filesystem-watcher`:
    - `WatcherOptions`, `NsfwFileSystemWatcherServer`
  - Removed from `@theia/filesystem/lib/common/filesystem`:
    - `FileSystem`, `FileMoveOptions`, `FileDeleteOptions`, `FileStat`, `FileSystemError`
- [filesystem] updated `FileStatNodeData.fileStat` to use the non-deprecated `FileStat` from `@theia/core/lib/common/files` [#11176](https://github.com/eclipse-theia/theia/pull/1176)

## v1.25.0 - 4/28/2022

[1.25.0 Milestone](https://github.com/eclipse-theia/theia/milestone/35)

- [callhierarchy] added handling to cache instances of `callhierarchy` providers [#10857](https://github.com/eclipse-theia/theia/pull/10857)
- [core] added `property-view` API documentation [#11022](https://github.com/eclipse-theia/theia/pull/11022)
- [core] added `selection-service` API documentation [#11022](https://github.com/eclipse-theia/theia/pull/11022)
- [core] added additional statusbar theming colors [#11026](https://github.com/eclipse-theia/theia/pull/11026)
- [core] added better support for conversion between windows and posix paths [#10591](https://github.com/eclipse-theia/theia/pull/10591)
- [core] added handling to guarantee `showQuickPick` resolves on hide [#11068](https://github.com/eclipse-theia/theia/pull/11068)
- [core] added support for a custom select component [#10991](https://github.com/eclipse-theia/theia/pull/10991)
- [core] added support for decorations in file-based tree-views [#10846](https://github.com/eclipse-theia/theia/pull/10846)
- [core] fixed an issue with `Disposable.NULL` [#11053](https://github.com/eclipse-theia/theia/pull/11053)
- [core] fixed issue when attempting to perform `save as` [#11032](https://github.com/eclipse-theia/theia/pull/11032)
- [core] fixed issue with the electron token on Windows [#11082](https://github.com/eclipse-theia/theia/pull/11082)
- [core] fixed localization issue resulting in incorrect casing after translating [#11042](https://github.com/eclipse-theia/theia/pull/11042)
- [core] fixed styling issues related to quick-input styling [#11029](https://github.com/eclipse-theia/theia/pull/11029)
- [core] improved display and styling of tabbars [#10908](https://github.com/eclipse-theia/theia/pull/10908)
- [core] moved code for untitled resources into `core` from `plugin-ext` and allow users to open untitled editors with `New File` command [#10868](https://github.com/eclipse-theia/theia/pull/10868)
- [core] removed window focus listener on `unload` [#11075](https://github.com/eclipse-theia/theia/pull/11075)
- [git] upgraded `moment` to resolve vulnerability [#11009](https://github.com/eclipse-theia/theia/pull/11009)
- [monaco] fixed issue related to `selection` in monaco editors [#11049](https://github.com/eclipse-theia/theia/pull/11049)
- [monaco] improved quick-pick attachment [#11054](https://github.com/eclipse-theia/theia/pull/11054)
- [monaco] restored `detail` to `EditorMouseEvent` to fix `CommentThread` issue [#11065](https://github.com/eclipse-theia/theia/pull/11065)
- [playwright] added handling to improve extensibility for custom theia applications [#11071](https://github.com/eclipse-theia/theia/pull/11071)
- [playwright] fixed an issue with publishing the `lib` folder [#11014](https://github.com/eclipse-theia/theia/pull/11014)
- [plugin] added `CancellationToken` logic for `withProgress` API [#11027](https://github.com/eclipse-theia/theia/pull/11027)
- [plugin] added `canReply` support to `CommentThread` [#11062](https://github.com/eclipse-theia/theia/pull/11062) - Contributed on behalf of STMicroelectronics
- [plugin] added missing properties `id`, `name` and `backgroundColor` to `StatusBarItem` [#11026](https://github.com/eclipse-theia/theia/pull/11026) - Contributed on behalf of STMicroelectronics
- [plugin] added support for `AccessibilityInformation` [#10961](https://github.com/eclipse-theia/theia/pull/10961) - Contributed on behalf of STMicroelectronics
- [plugin] added support for `Accessibility` VS Code API [#10961](https://github.com/eclipse-theia/theia/pull/10961)
- [plugin] added support for `ShellQuotedStrings` in Tasks API [#10997](https://github.com/eclipse-theia/theia/pull/10997)
- [plugin] added support for `SnippetString.appendChoice` [#10969](https://github.com/eclipse-theia/theia/pull/10969) - Contributed on behalf of STMicroelectronics
- [plugin] added support for `keepScrollPosition` in `QuickPick` [#11002](https://github.com/eclipse-theia/theia/pull/11002)
- [plugin] added support for the generic type in `CodeActionProvider` [#10988](https://github.com/eclipse-theia/theia/pull/10988)
- [plugin] aligned signatures of `showQuickPick` with the VS Code API [#10974](https://github.com/eclipse-theia/theia/pull/10974)
- [plugin] fixed an issue with `onDidTerminateDebugSession` [#10954](https://github.com/eclipse-theia/theia/pull/10954)
- [plugin] fixed localization issue affecting preferences rendering [#11039](https://github.com/eclipse-theia/theia/pull/11039)
- [plugin] fixed multi-step quick-open menus [#11055](https://github.com/eclipse-theia/theia/pull/11055)
- [preferences] fixed issue with `files.eol` preference rendering [#11079](https://github.com/eclipse-theia/theia/pull/11079)
- [preferences] improved preference validation warnings [#11025](https://github.com/eclipse-theia/theia/pull/11025)
- [preferences] updated handling to make node renderers more robust against `null` values [#11074](https://github.com/eclipse-theia/theia/pull/11074)
- [workspace] fixed issue resulting in duplicate entries for recent workspaces [#11016](https://github.com/eclipse-theia/theia/pull/11016)

<a name="breaking_changes_1.25.0">[Breaking Changes:](#breaking_changes_1.25.0)</a>

- [callhierarchy] types `Definition`, `Caller` and `Callee` removed and replaced with `CallHierarchyItem`, `CallHierarchyIncomingCall`, `CallHierarchyOutgoingCall` [#10857](https://github.com/eclipse-theia/theia/pull/10857)
- [core] changed return type of `(Async)LocalizationProvider#getAvailableLanguages` from `string[]` to `LanguageInfo[]` [#11018](https://github.com/eclipse-theia/theia/pull/11018)
- [core] changed return type of `QuickInputService.showQuickPick` and its implementation in `MonacoQuickInputService` to `Promise<T | undefined>`. `undefined` will be returned if the user closes the quick pick without making a selection [#11068](https://github.com/eclipse-theia/theia/pull/11068)
- [core] changed return type of `Saveable.createSnapshot` from `object` to `{ value: string } | { read(): string | null }` [#11032](https://github.com/eclipse-theia/theia/pull/11032)
- [debug] the following methods may now return `undefined | null` [#10999](https://github.com/eclipse-theia/theia/pull/10999):
  - DebugSessionManager
    - resolveConfiguration
    - resolveDebugConfiguration
    - resolveDebugConfigurationWithSubstitutedVariables
  - DebugService
    - resolveDebugConfiguration
    - resolveDebugConfigurationWithSubstitutedVariables
  - theia.d.ts ProviderResult
      it's now aligned to vscode and can return `null`
  - plugin-api-rpc.ts DebugConfigurationProvider
    - resolveDebugConfiguration
    - resolveDebugConfigurationWithSubstitutedVariables
  - DebugExt
    - $resolveDebugConfigurationByHandle
    - $resolveDebugConfigurationWithSubstitutedVariablesByHandle
  - DebugExtImpl
    - $resolveDebugConfigurationByHandle
    - $resolveDebugConfigurationWithSubstitutedVariablesByHandle
  - PluginDebugConfigurationProvider
    - resolveDebugConfiguration
    - resolveDebugConfigurationWithSubstitutedVariables
  - PluginDebugService
    - resolveDebugConfiguration
    - resolveDebugConfigurationWithSubstitutedVariables
- [markers, scm] deprecated `ProblemDecorator` and `SCMNavigatorDecorator` classes. They are no longer bound in the `inversify` container by default [#10846](https://github.com/eclipse-theia/theia/pull/10846)

## v1.24.0 - 3/31/2022

[1.24.0 Milestone](https://github.com/eclipse-theia/theia/milestone/32)

- [application-manager] fixed `expose-loader` [#10845](https://github.com/eclipse-theia/theia/pull/10845)
- [application-package] added support to configure the `defaultLocale` [#10956](https://github.com/eclipse-theia/theia/pull/10956)
- [core] added handling to ensure the active element is preserved when opening a context menu [#10852](https://github.com/eclipse-theia/theia/pull/10852)
- [core] added handling to ensure the default icon theme is applied properly [#10938](https://github.com/eclipse-theia/theia/pull/10938)
- [core] added support for pinned tabs [#10817](https://github.com/eclipse-theia/theia/pull/10817)
- [core] fixed <kbd>cmd</kbd>+`click` check on macOS [#10883](https://github.com/eclipse-theia/theia/pull/10883)
- [core] fixed `socket.io` endpoint path [#10858](https://github.com/eclipse-theia/theia/pull/10858)
- [core] fixed an issue with editor preferences not being applied [#10965](https://github.com/eclipse-theia/theia/pull/10965)
- [core] fixed compression if parent is also visible [#10872](https://github.com/eclipse-theia/theia/pull/10872)
- [core] fixed handling at app shutdown [#10861](https://github.com/eclipse-theia/theia/pull/10861)
- [core] fixed missing electron custom menu [#10847](https://github.com/eclipse-theia/theia/pull/10847)
- [core] fixed tail decoration rendering for the `TreeWidget` [#10898](https://github.com/eclipse-theia/theia/pull/10898)
- [core] improved tabbar styling [#10822](https://github.com/eclipse-theia/theia/pull/10822)
- [core] updated sash visibility handling [#10941](https://github.com/eclipse-theia/theia/pull/10941)
- [core] updated type check for `TreeContainerProps` [#10881](https://github.com/eclipse-theia/theia/pull/10881)
- [core] updated validation warning for `undefined` preference values [#10887](https://github.com/eclipse-theia/theia/pull/10887)
- [core] updated view container styling [#10854](https://github.com/eclipse-theia/theia/pull/10854)
- [debug] fixed issue where the current debug configuration was not updated [#10917](https://github.com/eclipse-theia/theia/pull/10917)
- [debug] updated `requestretry` from `v3.1.0` to `v7.0.0` [#10831](https://github.com/eclipse-theia/theia/pull/10831)
- [debug] updated debug icons and theming [#10948](https://github.com/eclipse-theia/theia/pull/10948)
- [filesystem] fixed copy/paste within the same folder [#10767](https://github.com/eclipse-theia/theia/pull/10767)
- [filesystem] fixed startup issue when restoring a large/binary file [#10900](https://github.com/eclipse-theia/theia/pull/10900)
- [keymaps] improved rendering of keybindings [#10801](https://github.com/eclipse-theia/theia/pull/10801)
- [markers] updated theming for problem markers [#10950](https://github.com/eclipse-theia/theia/pull/10950)
- [messages] added support for indeterminate progress notifications [#10945](https://github.com/eclipse-theia/theia/pull/10945)
- [monaco] fixed quick-input list styling [#10923](https://github.com/eclipse-theia/theia/pull/10923)
- [monaco] updated the translation on monaco using default keys [#10946](https://github.com/eclipse-theia/theia/pull/10946)
- [monaco] updated where the quick-input menu is attached [#10909](https://github.com/eclipse-theia/theia/pull/10909)
- [monaco] upgraded `monaco` dependency from `0.23` to ca. `0.33` (state as of VSCode 1.65.2) [#10736](https://github.com/eclipse-theia/theia/pull/10736)
- [navigator] fixed `initiallyCollapsed` option for the `'Open Editors'` [#10930](https://github.com/eclipse-theia/theia/pull/10930)
- [navigator] updated visibility of the `add folder` command [#10840](https://github.com/eclipse-theia/theia/pull/10840)
- [playwright] fixed playwright tests for Windows and macOS [#10826](https://github.com/eclipse-theia/theia/pull/10826) - Contributed on behalf of STMicroelectronics
- [playwright] updated tests to use `THEIA_CONFIG_DIR` [#10925](https://github.com/eclipse-theia/theia/pull/10925)
- [plugin] added `SourceFixAll` declaration [#10921](https://github.com/eclipse-theia/theia/pull/10921)
- [plugin] added `allow` attributes in webviews [#10848](https://github.com/eclipse-theia/theia/pull/10848)
- [plugin] added support for `CompletionItemLabel` VS Code API [#10929](https://github.com/eclipse-theia/theia/pull/10929)
- [plugin] added support for `DocumentSymbolProviderMetadata` [#10811](https://github.com/eclipse-theia/theia/pull/10811) - Contributed on behalf of STMicroelectronics
- [plugin] added support for `Uri.from` [#10903](https://github.com/eclipse-theia/theia/pull/10903)
- [plugin] added support for `replace` in `OutputChannel` [#10915](https://github.com/eclipse-theia/theia/pull/10915)
- [plugin] added support for `title` option for `InputBoxOptions` VS Code API [#10920](https://github.com/eclipse-theia/theia/pull/10920)
- [plugin] added support for frontend extensions in `asWebviewUri` [#10849](https://github.com/eclipse-theia/theia/pull/10849)
- [plugin] added support to render icons in tree-views on hover [#10899](https://github.com/eclipse-theia/theia/pull/10899)
- [plugin] aligned `Task.detail` with VS Code API expectations [#10905](https://github.com/eclipse-theia/theia/pull/10905)
- [plugin] aligned `breakpoint` namespace with VS Code API expectations [#10919](https://github.com/eclipse-theia/theia/pull/10919)
- [plugin] aligned `getSession` with VS Code API expectations [#10837](https://github.com/eclipse-theia/theia/pull/10837)
- [plugin] aligned `updateWorkspaceFolders` with VS Code API expectations [#10918](https://github.com/eclipse-theia/theia/pull/10918)
- [plugin] fixed error when uninstalling extensions [#10829](https://github.com/eclipse-theia/theia/pull/10829)
- [plugin] fixed plugin submenu registration [#10897](https://github.com/eclipse-theia/theia/pull/10897)
- [preferences] added support for customizable node rendering [#10766](https://github.com/eclipse-theia/theia/pull/10766)
- [preferences] fixed rendering issue of preference types [#10870](https://github.com/eclipse-theia/theia/pull/10870)
- [preferences] improved extensibility of `PreferenceContext` [#10911](https://github.com/eclipse-theia/theia/pull/10911)
- [preferences] improved preference transaction handling [#10884](https://github.com/eclipse-theia/theia/pull/10884)
- [preferences] refactored the open-handler [#10810](https://github.com/eclipse-theia/theia/pull/10810)
- [repo] performed `yarn upgrade` [#10939](https://github.com/eclipse-theia/theia/pull/10939)
- [repo] updated windows build instructions [#10862](https://github.com/eclipse-theia/theia/pull/10862)
- [search-in-workspace] added possibility to open results in editor previews [#10839](https://github.com/eclipse-theia/theia/pull/10839)
- [vsx-registry] added handling to prevent searching with no query present [#10833](https://github.com/eclipse-theia/theia/pull/10833)
- [vsx-registry] increased query delay when searching [#10813](https://github.com/eclipse-theia/theia/pull/10813)
- [vsx-registry] updated `requestretry` from `v3.1.0` to `v7.0.0` [#10831](https://github.com/eclipse-theia/theia/pull/10831)
- [workspace] fixed `'save as'` for `untitled` schemes [#10608](https://github.com/eclipse-theia/theia/pull/10608)
- [workspace] fixed the styling of the `path` in the dialog [#10814](https://github.com/eclipse-theia/theia/pull/10814)

<a name="breaking_changes_1.24.0">[Breaking Changes:](#breaking_changes_1.24.0)</a>

- [core] removed method `attachGlobalShortcuts` from `ElectronMainApplication`. Attaching shortcuts in that way interfered with internal shortcuts. Use internal keybindings instead of global shortcuts [#10869](https://github.com/eclipse-theia/theia/pull/10869)
- [debug] the getter `model` was renamed to `getModel` and accepts an optional `URI` parameter [#10875](https://github.com/eclipse-theia/theia/pull/10875)
- [debug] The interface method `DebugService#provideDynamicDebugConfigurations` changes the return type to `Record<string, DebugConfiguration[]>` [#10910](https://github.com/eclipse-theia/theia/pull/10910)
  This impacts the corresponding return type for `DebugConfigurationManager#provideDynamicDebugConfigurations`.
  The following functions under `plugin-api-rpc.ts#DebugExt` and in the `PluginDebugAdapterContribution` are deprecated
    * $provideDebugConfigurations
    * $resolveDebugConfigurations
    * $resolveDebugConfigurationWithSubstitutedVariablesByHandle
    The `PluginDebugAdapterContributionRegistrator` interface has been removed
- [filesystem] The `generateUniqueResourceURI` method from the `FileSystemUtils` class has an updated signature. Additionally, the method now returns a generated Uri that uses spaces as separators. The naming scheme was also changed to match VSCode. [10767](https://github.com/eclipse-theia/theia/pull/10767)
- [markers] `ProblemDecorator` reimplemented to reduce redundancy and align more closely with VSCode. `collectMarkers` now returns `Map<string, TreeDecoration.Data>`, `getOverlayIconColor` renamed to `getColor`, `getOverlayIcon` removed, `appendContainerMarkers` returns `void` [#10820](https://github.com/eclipse-theia/theia/pull/10820)
- [monaco] the following breaking changes were made in the Monaco uplift. [#10736](https://github.com/eclipse-theia/theia/pull/10736)
  - `QuickPickItem` is now only for selectable items. Use `QuickPickItemOrSeparator` when either an item or a separator is intended.
  - `editor.autoSave` preference renamed `files.autoSave` and accepts `off`, `afterDelay`, `onFocusChange`, `onWindowChange`. Use `!== 'off'` to check for any active state, as `on` is no longer a valid value.
  - `editor.autoSaveDelay` renamed `files.autoSaveDelay`.
  - `commandService`, `instantiationService` removed from `MonacoEditor`. Use `StandaloneServices.get(IInstantationService / ICommandService)` instead.
  - `DecorationMiniMapOptions.position`, `DecorationOverviewRulerOptions.position` no longer optional.
  - Overrides used by `MonacoEditorFactory` accept the type `EditorServiceOverrides` rather than `{[key: string]: any}`.
- [workspace] removed unused injections in `WorkspaceService`: `ApplicationShell`, `StorageService`, `LabelProvider`, `SelectionService`, `CommandRegistry`, `WorkspaceCommandContribution`. [#10868](https://github.com/eclipse-theia/theia/pull/10868)

## v1.23.0 - 2/24/2022

[1.23.0 Milestone](https://github.com/eclipse-theia/theia/milestone/31)

- [application-manager] added `path-browserify` to polyfill path in the browser [#10745](https://github.com/eclipse-theia/theia/pull/10745)
- [application-manager] replaced `changes-stream` with `nano` [#10764](https://github.com/eclipse-theia/theia/pull/10764)
- [application-manager] upgraded `electron-rebuild` to `v3.2.7` [#10726](https://github.com/eclipse-theia/theia/pull/10726)
- [cli] added localization cli command [#10187](https://github.com/eclipse-theia/theia/pull/10187)
- [core] added better `setPreference` handling for language overrides [#10665](https://github.com/eclipse-theia/theia/pull/10665)
- [core] added handling to hide the resize sash if a container or panel is collapsed [#10561](https://github.com/eclipse-theia/theia/pull/10561)
- [core] added handling to prevent multiple save dialogs for the same resource [#10614](https://github.com/eclipse-theia/theia/pull/10614)
- [core] added support for compressed tree nodes [#10713](https://github.com/eclipse-theia/theia/pull/10713)
- [core] fixed issue to return focus to last recently active tab [#10685](https://github.com/eclipse-theia/theia/pull/10685)
- [core] updated default loading animation [#10761](https://github.com/eclipse-theia/theia/pull/10761)
- [core] updated preferences and notifications styling [#10719](https://github.com/eclipse-theia/theia/pull/10719)
- [debug] added functionality to properly handle completion and evaluations in the debug console [#10469](https://github.com/eclipse-theia/theia/pull/10469)
- [debug] fixed `debuggingForeground` theming [#10760](https://github.com/eclipse-theia/theia/pull/10760)
- [documentation] added plugin API documentation [#10695](https://github.com/eclipse-theia/theia/pull/10695)
- [electron] added support for modal dialogs [#10769](https://github.com/eclipse-theia/theia/pull/10769)
- [electron] fixed issue <kbd>ctrl</kbd>+<kbd>r</kbd> keybinding in terminals [#10704](https://github.com/eclipse-theia/theia/pull/10704)
- [file-search] improved sorting for file search results [#10694](https://github.com/eclipse-theia/theia/pull/10694)
- [git] upgraded `dugite-extra` to `v0.1.15` which supports newer Node versions [#10722](https://github.com/eclipse-theia/theia/pull/10722)
- [localization] added machine translations for 12 languages [#10782](https://github.com/eclipse-theia/theia/pull/10782)
- [monaco] updated internal themes [#10525](https://github.com/eclipse-theia/theia/pull/10525)
- [playwright] added playwright framework [#10494](https://github.com/eclipse-theia/theia/pull/10494)
- [plugin] added missing property `untitledDocumentData` for `CustomDocumentOpenContext` [#10784](https://github.com/eclipse-theia/theia/pull/10784)
- [plugin] added more detail to logging of backend and frontend start-up, especially in plugin management [#10407](https://github.com/eclipse-theia/theia/pull/10407) - Contributed on behalf of STMicroelectronics
- [plugin] added support for VS Code web extensions [#10721](https://github.com/eclipse-theia/theia/pull/10721)
- [plugin] added support for `Authentication` API at `vscode@1.63.1` [#10709](https://github.com/eclipse-theia/theia/pull/10709)
- [plugin] added support for `disabled`, `isPreferred` and `documentation` fields for code actions [#10777](https://github.com/eclipse-theia/theia/pull/10777)
- [plugin] added support for `vscode.CodeActionProvider.resolveCodeAction` [#10730](https://github.com/eclipse-theia/theia/pull/10730) - Contributed on behalf of STMicroelectronics
- [plugin] added support for `vscode.window.createStatusBarItem` [#10754](https://github.com/eclipse-theia/theia/pull/10754) - Contributed on behalf of STMicroelectronics
- [plugin] added support to correctly expose uri for frontend modules [#10747](https://github.com/eclipse-theia/theia/pull/10747)
- [plugin] aligned `vscode.window.createTerminal` API with VS Code [#10683](https://github.com/eclipse-theia/theia/pull/10683)
- [plugin] fixed the start of pseudoterminals [#10780](https://github.com/eclipse-theia/theia/pull/10780)
- [plugin] implemented `WebviewView` API [#10705](https://github.com/eclipse-theia/theia/pull/10705)
- [plugin] implemented preliminary `Workspace Trust` API [#10473](https://github.com/eclipse-theia/theia/pull/10473)
- [preferences] added validation logic for preferences used by the editor [#10607](https://github.com/eclipse-theia/theia/pull/10607)
- [repo] added browser compound launch configuration [#10720](https://github.com/eclipse-theia/theia/pull/10720)
- [repo] removed unused dependencies [#10717](https://github.com/eclipse-theia/theia/pull/10717)
- [repo] upgraded `typescript` to `v4.5.5` [#10355](https://github.com/eclipse-theia/theia/pull/10355)
- [toolbar] added a new `@theia/toolbar` extension to contribute a global toolbar to the framework [#10731](https://github.com/eclipse-theia/theia/pull/10731)
- [workspace] added handling to ensure correct `recentworkspace.json` format and entries [#10711](https://github.com/eclipse-theia/theia/pull/10711)

<a name="breaking_changes_1.23.0">[Breaking Changes:](#breaking_changes_1.23.0)</a>

- [core] moved methods `attachReadyToShow`, `restoreMaximizedState`, `attachCloseListeners`, `handleStopRequest`, `checkSafeToStop`, `handleReload`, `reload` from `ElectronMainApplication` into new class `TheiaElectronWindow` [#10600](https://github.com/eclipse-theia/theia/pull/10600)
- [core] removed all of our own custom HTTP Polling implementation [#10514](https://github.com/eclipse-theia/theia/pull/10514)
- [core] removed method `attachGlobalShortcuts` from `ElectronMainApplication`. Attaching shortcuts in that way interfered with internal shortcuts. Use internal keybindings instead of global shortcuts. [#10704](https://github.com/eclipse-theia/theia/pull/10704)
- [core] removed the `Event.maxListeners` field; The feature still exists but please use `Event.getMaxListeners(event)` and `Event.setMaxListeners(event, maxListeners)` instead.
- [core] replaced raw WebSocket transport with Socket.io protocol, changed internal APIs accordingly [#10514](https://github.com/eclipse-theia/theia/pull/10514)
- [electron] the `open` and `save` dialogs are now modal by default [#10769](https://github.com/eclipse-theia/theia/pull/10769)
- [plugin] deprecated `PseudoTerminalOptions`. `ExternalTerminalOptions` should be used from now on instead [#10683](https://github.com/eclipse-theia/theia/pull/10683) - Contributed on behalf of STMicroelectronics
- [plugin] function `logMeasurement` of `PluginDeployerImpl` class and browser class `HostedPluginSupport` is replaced by `measure` using the new `Stopwatch` API [#10407](https://github.com/eclipse-theia/theia/pull/10407)
- [plugin] the constructor of `BackendApplication` class no longer invokes the `initialize` method. Instead, the `@postConstruct configure` method now starts by calling `initialize` [#10407](https://github.com/eclipse-theia/theia/pull/10407)
- In order to cleanup the code base, the constructor signature of the following classes got changed in an API-breaking way [#10737](https://github.com/eclipse-theia/theia/pull/10737):
  - `ProblemWidget`
  - `FileNavigatorWidget`
  - `TerminalServer`
  - `TimelineTreeWidget`
  - `TypeHierarchyTreeWidget`

## v1.22.0 - 1/27/2022

[1.22.0 Milestone](https://github.com/eclipse-theia/theia/milestone/30)

- [cli] replaced `colors` with `chalk` [#10612](https://github.com/eclipse-theia/theia/pull/10612)
- [cli] updated `node-fetch` from `2.6.6` to `2.6.7` [#10670](https://github.com/eclipse-theia/theia/pull/10670)
- [console] fixed an issue which caused the debug console to clear at the end of a debug session [#10671](https://github.com/eclipse-theia/theia/pull/10671)
- [core] added `appearance` sub-menu to view main-menu [#10220](https://github.com/eclipse-theia/theia/pull/10220)
- [core] added functionality to properly handle localhost uris on electron [#10590](https://github.com/eclipse-theia/theia/pull/10590)
- [core] added schema support for `keymaps.json` [#10613](https://github.com/eclipse-theia/theia/pull/10613)
- [core] added support for multiple selections when triggering `open folder` [#10357](https://github.com/eclipse-theia/theia/pull/10357)
- [core] fixed an issue when `window.menuBarVisibility` is set to `compact` [#10626](https://github.com/eclipse-theia/theia/pull/10626)
- [core] fixed memory leak in `ApplicationShell#activateWidget` [#10570](https://github.com/eclipse-theia/theia/pull/10570)
- [core] updated `markdown-it` dependency from `8.4.0` to `12.3.2` [#10634](https://github.com/eclipse-theia/theia/pull/10634)
- [editor] added `editor layout` sub-menu to view main-menu [#10220](https://github.com/eclipse-theia/theia/pull/10220)
- [electron] fixed path comparison for exit confirmation [#10597](https://github.com/eclipse-theia/theia/pull/10597)
- [electron] improved electron keybinding labels [#10673](https://github.com/eclipse-theia/theia/pull/10673)
- [electron] upgraded electron to `15.3.5` [#9936](https://github.com/eclipse-theia/theia/pull/9936)
- [localization] added missing translations to filesystem and plugin menu items [#10564](https://github.com/eclipse-theia/theia/pull/10564)
- [localization] added missing translations to navigator menu items [#10565](https://github.com/eclipse-theia/theia/pull/10656)
- [messages] fixed rendering of notification progress as html [#10588](https://github.com/eclipse-theia/theia/pull/10588)
- [monaco] fixed codicon styling in quick-inputs [#10544](https://github.com/eclipse-theia/theia/pull/10544)
- [plugin] added fix to skip extension resolution if already installed [#10624](https://github.com/eclipse-theia/theia/pull/10624)
- [plugin] added support for `PluginContext.extension` [#10650](https://github.com/eclipse-theia/theia/pull/10650)
- [plugin] added support for `PluginContext.logUri` [#10650](https://github.com/eclipse-theia/theia/pull/10650)
- [plugin] added support for the `vscode.debug.stopDebugging` API [#10638](https://github.com/eclipse-theia/theia/pull/10638)
- [plugin] aligned `vscode.debug.startDebugging` API to the latest version [#10656](https://github.com/eclipse-theia/theia/pull/10656)
- [plugin] fixed `joinPath` on Windows [#10434](https://github.com/eclipse-theia/theia/pull/10434)
- [plugin] fixed `showOpenDialog` fallback to use workspace root [#10573](https://github.com/eclipse-theia/theia/pull/10573)
- [plugin] resolved an issue with widget options when opening custom editors [#10580](https://github.com/eclipse-theia/theia/pull/10580)
- [preferences] added functionality to prevent unopened files from producing problem markers [#10562](https://github.com/eclipse-theia/theia/pull/10562)
  - `AbstractResourcePreferenceProvider` providers no longer maintain a reference to a `MonacoTextModel`.
  - This removes preference files from the Problems view unless the file is opened by the user.
- [search-in-workspace] removed unnecessary `padding-left` statement [#10623](https://github.com/eclipse-theia/theia/pull/10623)
- [task] fixed an issue that caused errors on startup if no workspace was opened [#10576](https://github.com/eclipse-theia/theia/pull/10576)
- [terminal] added support for terminal `onKey` event [#10617](https://github.com/eclipse-theia/theia/pull/10617)
- [workspace] added support for files outside the workspace when executing the command `copy relative path` [#10674](https://github.com/eclipse-theia/theia/pull/10674)
- [workspace] added support for the `workbenchState` context key [#10550](https://github.com/eclipse-theia/theia/pull/10550)
- [workspace] added the possibility of performing a permanent deletion if trash deletion fails [#10161](https://github.com/eclipse-theia/theia/pull/10151)

<a name="breaking_changes_1.22.0">[Breaking Changes:](#breaking_changes_1.22.0)</a>

- [core] `ContextKeyService` is now an interface. Extenders should extend `ContextKeyServiceDummyImpl` [#10546](https://github.com/eclipse-theia/theia/pull/10546)
- [core] removed `MarkdownRenderer` class [#10589](https://github.com/eclipse-theia/theia/pull/10589)
- [core] removed deprecated API: `unfocusSearchFieldContainer`, `doUnfocusSearchFieldContainer()` [#10625](https://github.com/eclipse-theia/theia/pull/10625)
- [electron] upgraded electron [#9936](https://github.com/eclipse-theia/theia/pull/9936) - for additional details please see the [migration guide](https://github.com/eclipse-theia/theia/blob/master/doc/Migration.md#electron-update)
- [navigator] added `Open Containing Folder` command [#10523](https://github.com/eclipse-theia/theia/pull/10523)
- [plugin-ext] `PluginDeployerImpl` now uses the `UnresolvedPluginEntry: { id: string, type: PluginType }` interface as parameter types for resolving plugins. Affected methods: `deploy`, `deployMultipleEntries` and `resolvePlugins` [#10624](https://github.com/eclipse-theia/theia/pull/10624)
- [plugin-ext] `ViewContextKeyService#with` method removed. Use `ContextKeyService#with` instead. `PluginViewWidget` and `PluginTreeWidget` inject the `ContextKeyService` rather than `ViewContextKeyService`. [#10546](https://github.com/eclipse-theia/theia/pull/10546)
- [plugin] removed deprecated fields `id` and `label` from `theia.Command` [#10512](https://github.com/eclipse-theia/theia/pull/10512)
- [preferences] `AbstractResourcePreferenceProvider#model, textModelService, workspace, messageService, acquireLocks, releaseLocks, readPreferences, singleChangeLock, transactionLock` removed. `AbstractResourcePreferenceProvider#handleDirtyEditor` moved to `PreferenceTransaction`. `AbstractResourcePreferenceProvider#getEditOperations` moved to `MonacoJSONCEditor`. [#10562](https://github.com/eclipse-theia/theia/pull/10562)<|MERGE_RESOLUTION|>--- conflicted
+++ resolved
@@ -4,17 +4,14 @@
 
 - [Previous Changelogs](https://github.com/eclipse-theia/theia/tree/master/doc/changelogs/)
 
-<<<<<<< HEAD
-## v1.31.0 - unreleased
+## v1.31.0
 
 - [plugin] added support for the `InlineValues` feature [#11729](https://github.com/eclipse-theia/theia/pull/11729) - Contributed on behalf of STMicroelectronics
-=======
-## v1.31.0
+
 <a name="breaking_changes_1.31.0">[Breaking Changes:](#breaking_changes_1.31.0)</a>
 
 - [core] the generated webpack configuration (`gen-webpack.config.js`) now exports an array of two webpack configs instead of a single one: the first contains the config for 
 generating the main code bundle (as before), the second serves to generate a *.css file for inclusion into `secondaryWindow.html` [#11707](https://github.com/eclipse-theia/theia/pull/11707)
->>>>>>> c0da67fa
 
 ## v1.30.0 - 9/29/2022
 
