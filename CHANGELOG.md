--- conflicted
+++ resolved
@@ -4,13 +4,6 @@
 
 - [Previous Changelogs](https://github.com/eclipse-theia/theia/tree/master/doc/changelogs/)
 
-<<<<<<< HEAD
-## v1.31.0 - 10/27/2022
-
-<a name="breaking_changes_1.31.0">[Breaking Changes:](#breaking_changes_1.31.0)</a>
-
-- [preferences] `PreferenceHeaderRendererContribution` moved to `preference-node-renderer-creator.ts`.
-=======
 ## v1.32.0
 
 - [plugin] added `Task#runOptions` field and `RunOptions` interface [#11759](https://github.com/eclipse-theia/theia/pull/11759) - Contributed on behalf of STMicroelectronics
@@ -60,7 +53,6 @@
       - The method `toDefinition` was renamed to `toItemHierarchyDefinition` and the overloaded signatures were removed.
       - The method `fromDefinition` was replaced for `fromItemHierarchyDefinition` to convert both `TypeHierarchyItem` and `CallHierarchyItem` to a common `HierarchyItem`.
   - [plugin-ext/plugin] - `type-converters.ts #fromCallHierarchyItem` was replaced by `fromHierarchyItem` to convert from `CallHierarchyItem` or  `TypeHierarchyItem` to `HierarchyItem`.
->>>>>>> c21967b5
 
 ## v1.30.0 - 9/29/2022
 
