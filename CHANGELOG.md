# Changelog

## History

- [Previous Changelogs](https://github.com/eclipse-theia/theia/tree/master/doc/changelogs/)

## v1.29.0 - unreleased

- [plugin] added support for `EvaluatableExpressions` [#11484](https://github.com/eclipse-theia/theia/pull/11484) - Contributed on behalf of STMicroelectronics

<a name="breaking_changes_1.29.0">[Breaking Changes:](#breaking_changes_1.29.0)</a>

- [core] `updateThemePreference` and `updateThemeFromPreference` removed from `CommonFrontendContribution`. Corresponding functionality as been moved to the respective theme service. `load` removed from `IconThemeService` [#11473](https://github.com/eclipse-theia/theia/issues/11473)
- [core] updated `react` and `react-dom` dependencies to version 18, which introduce new root API for rendering (replaces ReactDOM.render). Since React no longer supports render callbacks, the `onRender` field from `ReactDialog` and `ReactWidget` was removed. [#11455](https://github.com/eclipse-theia/theia/pull/11455) - Contributed on behalf of STMicroelectronics
- [core] removed `WidgetManager.widgetPromises`; use `WidgetManager.widgets` instead. [#11555](https://github.com/eclipse-theia/theia/pull/11555)
- [core] Replaced `react-virtualized` with `react-virtuoso` for tree rendering. Removed the `TreeWidget#forceUpdate`, `TreeWidget#handleScroll` and `TreeWidget.View#renderTreeRow` methods in the process. [#11553](https://github.com/eclipse-theia/theia/pull/11553)
<<<<<<< HEAD
- [custom-editor] fixed closing a dirty custom editor based on CustomTextEditorProvider doesn't ask the user to save [#11592](https://github.com/eclipse-theia/theia/issues/11592)

=======
- [core] Replaced `Emitter` fields by `Event` fields in both `DescriptionWidget` and `BadgeWidget`.
>>>>>>> a0121a78

## v1.28.0 - 7/28/2022

- [cli] improved error handling when interacting with the API [#11454](https://github.com/eclipse-theia/theia/issues/11454)
- [core] added better support when unloading language packs [#11338](https://github.com/eclipse-theia/theia/pull/11338)
- [core] added proper support for null-value RPC encoding [#11396](https://github.com/eclipse-theia/theia/pull/11396)
- [core] updated `WidgetManager` to compare keys using deep equal [#11450](https://github.com/eclipse-theia/theia/issues/11450)
- [core] updated handling to pass `StopReason` to `OnWillStopAction` [#11428](https://github.com/eclipse-theia/theia/issues/11428)
- [core] updated the `caption` rendering for `ViewContainer` [#11422](https://github.com/eclipse-theia/theia/pull/11422)
- [debug] added support for `InstructionBreakpoints` [#111866](https://github.com/eclipse-theia/theia/pull/11186)
- [debug] added support for the `Disassembly` view [#11186](https://github.com/eclipse-theia/theia/pull/11186)
- [debug] added the ability to dismiss exception widgets [#11441](https://github.com/eclipse-theia/theia/issues/11441)
- [debug] fixed an issue causing an infinite loop with child debug sessions [#11388](https://github.com/eclipse-theia/theia/pull/11388)
- [file-search] updated `vscode-ripgrep` to `@vscode-ripgrep@1.14.2` [#11389](https://github.com/eclipse-theia/theia/pull/11389)
- [filesystem] fixed implementation of `FileChangeEvent#contains` [#11409](https://github.com/eclipse-theia/theia/pull/11409)
- [git] upgraded `dugite-extra` to `v0.1.16` [#11445](https://github.com/eclipse-theia/theia/issues/11445)
- [keymaps] added handling for multiple keybindings for a given command [#11363](https://github.com/eclipse-theia/theia/pull/11363)
- [markers] updated rendering of markers [#11408](https://github.com/eclipse-theia/theia/pull/11408)
- [monaco] added localization support for commands contributed by monaco [#11434](https://github.com/eclipse-theia/theia/pull/11434)
- [monaco] fixed `activeItem` handling in the `QuickPick` menu [#11438](https://github.com/eclipse-theia/theia/pull/11438)
- [monaco] improved `tokenization` performance [#11416](https://github.com/eclipse-theia/theia/pull/11416)
- [monaco] upgraded monaco to VS Code `v1.67.2` [#11331](https://github.com/eclipse-theia/theia/pull/11331)
- [navigator] updated `New File` and `New Folder` to only appear for folders [#11453](https://github.com/eclipse-theia/theia/issues/11453)
- [navigator] updated explorer toolbar items [#11429](https://github.com/eclipse-theia/theia/pull/11429)
- [plugin] added support for `activeParameter` in the `SignatureInformation` VS Code API [#11426](https://github.com/eclipse-theia/theia/pull/11426)
- [plugin] added support for `title` in the `QuickPickOptions` VS Code API [#11418](https://github.com/eclipse-theia/theia/pull/11418)
- [plugin] added support for `vscode.env` VS Code API namespace [#11446](https://github.com/eclipse-theia/theia/issues/11446)
- [plugin] added support for all selected URIs in command execution [#11433](https://github.com/eclipse-theia/theia/pull/11433)
- [plugin] added support for the `DebugProtocolBreakpoint` and `DebugProtocolSource` VS Code API [#10011](https://github.com/eclipse-theia/theia/issues/10011) - Contributed on behalf of STMicroelectronics
- [plugin] added support for the `TerminalOptions#message` VS Code API [#11385](https://github.com/eclipse-theia/theia/pull/11835)
- [plugin] added support for the `workbench.action.saveWorkspaceAs` command [#11395](https://github.com/eclipse-theia/theia/pull/11395)
- [plugin] added support for the property `SourceControlInputBox#visible` [#11412](https://github.com/eclipse-theia/theia/pull/11412) - Contributed on behalf of STMicroelectronics
- [plugin] updated `LocationLink` definition [#11465](https://github.com/eclipse-theia/theia/issues/11456)
- [preferences] added handling to properly dispose the model after saving [#11410](https://github.com/eclipse-theia/theia/pull/11410)
- [process] improved performance of `lsof` on `macOS` [#11411](https://github.com/eclipse-theia/theia/pull/11411)
- [search-in-workspace] updated `Find in Folder` to only apply for folders [#11456](https://github.com/eclipse-theia/theia/issues/11456)
- [search-in-workspace] updated `vscode-ripgrep` to `@vscode-ripgrep@1.14.2` [#11389](https://github.com/eclipse-theia/theia/pull/11389)
- [terminal] added output buffering support [#11449](https://github.com/eclipse-theia/theia/issues/11449)
- [variable-resolver] added handling for user cancellation of variables [#11406](https://github.com/eclipse-theia/theia/pull/11406)
- [vsx-registry] updated the extensions view to display a message when failing to fetch extensions [#11457](https://github.com/eclipse-theia/theia/issues/11457)

<a name="breaking_changes_1.28.0">[Breaking Changes:](#breaking_changes_1.28.0)</a>

- [core] `handleDefault`, `handleElectronDefault` method no longer called in `BrowserMainMenuFactory.registerMenu()`, `DynamicMenuWidget.buildSubMenus()` or `ElectronMainMenuFactory.fillSubmenus()`. Override the respective calling function rather than `handleDefault`. The argument to each of the three methods listed above is now `MenuNode` and not `CompositeMenuNode`, and the methods are truly recursive and called on entire menu tree. `ActionMenuNode.action` removed; access relevant field on `ActionMenuNode.command`, `.when` etc. [#11290](https://github.com/eclipse-theia/theia/pull/11290)
- [core] renamed `CommonCommands.NEW_FILE` to `CommonCommands.NEW_UNTITLED_FILE` [#11429](https://github.com/eclipse-theia/theia/pull/11429)
- [plugin] `CodeEditorWidgetUtil` moved to `packages/plugin-ext/src/main/browser/menus/vscode-theia-menu-mappings.ts`. `MenusContributionPointHandler` extensively refactored. See PR description for details. [#11290](https://github.com/eclipse-theia/theia/pull/11290)
- [plugin] `LocalFilePluginDeployerResolver` moved to `plugin-ext` `local-vsix-file-plugin-deployer-resolver.ts`. [#11466](https://github.com/eclipse-theia/theia/issues/11466)
- [plugin] removed `Plugin: Deploy Plugin by Id` command [#11417](https://github.com/eclipse-theia/theia/pull/11417)
- [vsx-registry] removed `downloadPath` field from `VSXExtensionResolver`. Plugins are now placed directly in user plugin directory. [#11466](https://github.com/eclipse-theia/theia/issues/11466)

## v1.27.0 - 6/30/2022

- [core] added better styling for active sidepanel borders [#11330](https://github.com/eclipse-theia/theia/pull/11330)
- [core] added handling to preserve recently used commands for different languages [#11336](https://github.com/eclipse-theia/theia/pull/11336)
- [core] added missing localizations for file save dialogs [#11367](https://github.com/eclipse-theia/theia/pull/11367)
- [core] added missing tooltips when closing and pinning tabs [#11272](https://github.com/eclipse-theia/theia/pull/11272)
- [core] added support for fine-grained dynamic styling in the code [#11280](https://github.com/eclipse-theia/theia/pull/11280)
- [core] fixed `url` and `fs` path comparison for stop requests [#11229](https://github.com/eclipse-theia/theia/pull/11229)
- [core] fixed an issue where breadcrumbs are hidden when editors are maximized [#11250](https://github.com/eclipse-theia/theia/pull/11250)
- [core] fixed context menus for `CompressedTreeWidget` nodes [#11230](https://github.com/eclipse-theia/theia/pull/11230)
- [core] improved `TreeWidget` focus handling and keyboard navigation [#11200](https://github.com/eclipse-theia/theia/pull/11200)
- [core] improved `uri` creation for untitled resources [#11347](https://github.com/eclipse-theia/theia/pull/11347)
- [core] refactored theme initialization to occur within application lifecycle rather than at import time [#11213](https://github.com/eclipse-theia/theia/pull/11213)
- [core] updated `Configure Display Language` command to align with VS Code [#11289](https://github.com/eclipse-theia/theia/pull/11289)
- [core] updated `cursor` for active menu items [#11223](https://github.com/eclipse-theia/theia/pull/11223)
- [core] updated cursor for the custom select component [#11305](https://github.com/eclipse-theia/theia/pull/11305)
- [core] updated handling for editor and editor previews so they are more flexible [#11168](https://github.com/eclipse-theia/theia/pull/11168)
- [core] updated internal localization data [#11379](https://github.com/eclipse-theia/theia/pull/11379)
- [debug] added support for dynamic debug configurations [#10212](https://github.com/eclipse-theia/theia/pull/10212)
- [debug] fixed `runtime-import-check` errors for `DebugPluginConfiguration` [#11224](https://github.com/eclipse-theia/theia/pull/11224)
- [file-search] updated file search to produce better results [#11232](https://github.com/eclipse-theia/theia/pull/11232)
- [filesystem] added handling to omit `all files` filter in Electron on Linux when no other filters exist [#11325](https://github.com/eclipse-theia/theia/pull/11325)
- [filesystem] updated `nsfw` to simplify event path resolution [#11322](https://github.com/eclipse-theia/theia/pull/11322)
- [filesystem] upgraded `multer` dependency to `1.4.4-lts.1` [#11215](https://github.com/eclipse-theia/theia/pull/11215)
- [getting-started] improved icon alignment [#11370](https://github.com/eclipse-theia/theia/pull/11370)
- [git] added support for the `git.untrackedChanges` preference [#11256](https://github.com/eclipse-theia/theia/pull/11256)
- [keymaps] fixed search when keybindings are updated [#11366](https://github.com/eclipse-theia/theia/pull/11366)
- [monaco] added preference validations to `monaco` [#11257](https://github.com/eclipse-theia/theia/pull/11257)
- [monaco] fixed symbol icons [#11358](https://github.com/eclipse-theia/theia/pull/11358)
- [navigator] updated `open editors` UI [#10940](https://github.com/eclipse-theia/theia/pull/10940)
- [output] added handling to prevent `output-widget` from handling any drag/drop events [#11275](https://github.com/eclipse-theia/theia/pull/11275)
- [playwright] updated `@playwright/test` dependency [#11313](https://github.com/eclipse-theia/theia/pull/11313)
- [plugin] added `Thenable` type to API and replaced `PromiseLike` with `Thenable` [#11352](https://github.com/eclipse-theia/theia/pull/11352) - Contributed on behalf of STMicroelectronics
- [plugin] added handling to fully localize plugin data [#11334](https://github.com/eclipse-theia/theia/pull/11334)
- [plugin] added handling to prevent duplicate `view welcome` [#11312](https://github.com/eclipse-theia/theia/pull/11312)
- [plugin] added support for `TreeItemLabel` in `TreeItem` [#11288](https://github.com/eclipse-theia/theia/pull/11288) - Contributed on behalf of STMicroelectronics
- [plugin] added support for debuggers running in the frontend [#10748](https://github.com/eclipse-theia/theia/pull/10748)
- [plugin] added support for property `color` of `ThemeIcon` [#11243](https://github.com/eclipse-theia/theia/pull/11243) - Contributed on behalf of STMicroelectronics
- [plugin] added support for safe plugin uninstallation [#11084](https://github.com/eclipse-theia/theia/pull/11084)
- [plugin] added support for the `OnEnterRule.previousLineText` VS Code API [#11225](https://github.com/eclipse-theia/theia/pull/11225)
- [plugin] added support for the `TextEditor#show()` and `TextEditor#hide()` VS Code API [#11168](https://github.com/eclipse-theia/theia/pull/11168) - Contributed on behalf of STMicroelectronics
- [plugin] added support for the `languages.configuration.onEnterRules` VS Code API [#11225](https://github.com/eclipse-theia/theia/pull/11225)
- [plugin] added support for the experimental device access functionality from VS Code [#11323](https://github.com/eclipse-theia/theia/pull/11323)
- [plugin] added support for the optional property `TaskPresentationOptions#clear` [#11298](https://github.com/eclipse-theia/theia/pull/11298) - Contributed on behalf of STMicroelectronics
- [plugin] fixed `runtime-import-check` errors [#11224](https://github.com/eclipse-theia/theia/pull/11224)
- [plugin] moved `WebviewViewResolveContext` from `window` to `root` namespace [#11216](https://github.com/eclipse-theia/theia/pull/11216) - Contributed on behalf of STMicroelectronics
- [preferences] added handling to hide deprecated preferences from the UI [#11246](https://github.com/eclipse-theia/theia/pull/11246)
- [preferences] update preference sections so they better reflect individual preferences [#11306](https://github.com/eclipse-theia/theia/pull/11306)
- [repo] added missing localizations across the codebase [#11368](https://github.com/eclipse-theia/theia/pull/11368)
- [repo] added missing localizations for `no-Info` messages [#11354](https://github.com/eclipse-theia/theia/pull/11354)
- [repo] fixed the custom `runtime-import-check` eslint plugin [#11212](https://github.com/eclipse-theia/theia/pull/11212)
- [request] added support for `gzip` encoding [#11337](https://github.com/eclipse-theia/theia/pull/11337)
- [scm] fixed erroneous double border styling [#11382](https://github.com/eclipse-theia/theia/pull/11382)
- [search-in-workspace] improved rendering of result captions [#11345](https://github.com/eclipse-theia/theia/pull/11345)
- [toolbar] improved rendering of toolbars [#11339](https://github.com/eclipse-theia/theia/pull/11339)
- [vsx-registry] added ability to display plugin count for each section in the `extensions` view [#11248](https://github.com/eclipse-theia/theia/pull/11248)
- [vsx-registry] added support for the `Install Another Version...` command [#11303](https://github.com/eclipse-theia/theia/pull/11303)
- [vsx-registry] updated extension readme styling [#11299](https://github.com/eclipse-theia/theia/pull/11299)

<a name="breaking_changes_1.27.0">[Breaking Changes:](#breaking_changes_1.27.0)</a>

- [core] dropped support for Node 12.x, recommend Node 16.x [#11210](https://github.com/eclipse-theia/theia/pull/11210)
  - Updated CI/CD matrix to run on Node 14.x, 16.x.
- [core] updated `TreeImpl.refresh` to accept a cancellation token as a second parameter. Extensions that added their own second parameter may be marked as no longer class conforming [#11340](https://github.com/eclipse-theia/theia/pull/11340)
- [core] updated the double-click handler to no longer maximizes a tab by default - controllable through `workbench.tab.maximize` preference [#11279](https://github.com/eclipse-theia/theia/pull/11279)
- [core] refactored the core messaging API - replaced `vscode-ws-jsonrpc` with a custom RPC protocol that is better suited for handling binary data and enables message tunneling [#11228](https://github.com/eclipse-theia/theia/pull/11228) - Contributed on behalf of STMicroelectronics.
  - This impacts all main concepts of the messaging API. The API no longer exposes a `Connection` object and uses a generic `Channel` implementation instead.
  - Replaces usage of `vscode-json-rpc`'s `Connection` with the new generic `Channel`. Affects `AbstractConnectionProvider`, `MessagingService`, `IPCConnectionProvider`, `ElectronMessagingService`
  - `MessagingService`: No longer offers the `listen` and `forward` method. Use `wsChannel` instead.
  - `RemoteFileSystemServer`: Use `UInt8Array` instead of plain number arrays for all arguments and return type that store binary data
  - `DebugAdapter`: Replaced the debug-service internal `Channel` implementation with the newly introduced generic `Channel`.
- [core] removed `ThemeService.get()`; inject the `ThemeService` instead. Removed `ColorApplicationContribution.initBackground()`; by default the `editor.background` color variable will be initialized through the normal theme initialization process. It is now expected that the `ThemeService` will call `this.deferredInitializer.resolve()` when the `ThemeService` finishes its initialization. Failure to do so in any overrides may cause failures to apply default themes [#11213](https://github.com/eclipse-theia/theia/pull/11213)
- [debug] A single `DebugSessionWidget` is now used for all debug sessions. Code related to opening debug sessions in different areas has been removed, including `DebugViewLocation`, `DebugSessionWidgetFactory`, `DebugSessionContextCommands.OPEN_LEFT`, `...OPEN_RIGHT`, `...OPEN_BOTTOM`, the preference `debug.debugViewLocation`, `DebugViewOptions`. The bindings of the component widgets have also been changed to allow them to be created using the `WidgetManager` rather than via `inversify` injection. [#11277](https://github.com/eclipse-theia/theia/pull/11277)
- [debug] adding dynamic debug configurations support included the following breaking changes: [#10212](https://github.com/eclipse-theia/theia/pull/10212)
  - Changed signature of `DebugConfigurationManager.find` to receive a target DebugConfiguration instead of a configuration's name.
    NOTE: The original signature is still available but no longer used inside the framework and therefore marked as `deprecated`
  - Multiple methods related to the selection of Debug configuration options were relocated from `debug-configuration-widget.tsx` to the new file `debug-configuration-select.tsx`.
  - Removed optional interface property `DebugConfiguration.dynamic`.
  - Added the following method to the interface `DebugService`: `fetchDynamicDebugConfiguration` as well as the property `onDidChangedDebugConfigurationProviders`.
  - Removed method `DebugPrefixConfiguration#runDynamicConfiguration`
  - [core] The interface `SelectComponentProps` was updated to rename a property from `value` to `defaultValue`
- [debug] debug files not unique to the backend have been moved from `node` to `common` [#10748](https://github.com/eclipse-theia/theia/pull/10748)
- [monaco] removed static methods `init()`, `register()`, `restore()`, `updateBodyUiTheme()` from `MonacoThemingService`; use instance methods `initialize()`, `registerParsedTheme()`, `restore()`, `updateBodyUiTheme()` instead. Removed `MonacoThemeRegistry.SINGLETON`, inject `MonacoThemeRegistry` instead. [#11213](https://github.com/eclipse-theia/theia/pull/11213)
- [plugin-ext] renamed `debug` file to `debug-ext` [#10748](https://github.com/eclipse-theia/theia/pull/10748)
- [plugin-ext] updated method `registerDebuggersContributions` to include an additional parameter in the signature `pluginType` to specify `frontend` or `backend` [#10748](https://github.com/eclipse-theia/theia/pull/10748)
- [plugin] removed `TreeItem2` from the proposed plugin API, `TreeItem` can be used instead [#11288](https://github.com/eclipse-theia/theia/pull/11288) - Contributed on behalf of STMicroelectronics
- [plugin] moved and renamed interface from: `@theia/debug/lib/browser/debug-contribution/DebugPluginConfiguration` to: `plugin-dev/src/common/PluginDebugConfiguration` [#11224](https://github.com/eclipse-theia/theia/pull/11224)
- [repo] removed low hanging-fruit deprecations:
  - [callhierarchy] removed the deprecated `current-editor-access.ts` file [#11185](https://github.com/eclipse-theia/theia/pull/11185)
  - [core] `ColorRegistry` no longer exports `Color`, `ColorDefaults`, `ColorDefinition` and `ColorCssVariable`. Import from `core/lib/common/color` instead [#11185](https://github.com/eclipse-theia/theia/pull/11185)
  - [core] removed deprecated signature for `ContextMenuRenderer` method `render` [#11185](https://github.com/eclipse-theia/theia/pull/11185)
  - [core] removed deprecated `FOLDER_ICON` and `FILE_ICON` [#11185](https://github.com/eclipse-theia/theia/pull/11185)
  - [core] removed deprecated `JsonType` re-export from `preference-schema` [#11185](https://github.com/eclipse-theia/theia/pull/11185)
  - [core] removed deprecated `onVisibilityChanged` event from `view-container` [#11185](https://github.com/eclipse-theia/theia/pull/11185)
  - [core] removed deprecated `theme` re-export, should be imported from `common/theme` instead [#11185](https://github.com/eclipse-theia/theia/pull/11185)
  - [core] removed deprecated methods and re-export in `preference-contribution` [#11185](https://github.com/eclipse-theia/theia/pull/11185)
    - removed `overridePreferenceName`.
    - removed `testOverrideValue`.
    - removed `overriddenPreferenceName`.
    - removed `OVERRIDE_PROPERTY_PATTERN` re-export.
  - [file-search] removed deprecated `defaultIgnorePatterns` [#11185](https://github.com/eclipse-theia/theia/pull/11185)
  - [mini-browser] removed deprecated `MiniBrowserEndpoint` and `MiniBrowserEndpoint.HANDLE_PATH` [#11185](https://github.com/eclipse-theia/theia/pull/11185)
  - [output] removed `setVisibility` from `OutputChannelManager` [#11185](https://github.com/eclipse-theia/theia/pull/11185)
  - [output] removed deprecated const `OUTPUT_WIDGET_KIND` [#11185](https://github.com/eclipse-theia/theia/pull/11185)
  - [plugin-ext] deleted `glob.ts` and `paths.ts` [#11185](https://github.com/eclipse-theia/theia/pull/11185)
  - [plugin-ext] deleted `untitled-resource.ts` [#11185](https://github.com/eclipse-theia/theia/pull/11185)
  - [preferences] removed deprecated `ContextMenuCallbacks` [#11185](https://github.com/eclipse-theia/theia/pull/11185)
  - [process] removed the deprecated getters `input`, `output` and `errorOutput` [#11185](https://github.com/eclipse-theia/theia/pull/11185)
  - [vsx-registry] removed deprecated `VSXExtensionsCommands` re-export [#11185](https://github.com/eclipse-theia/theia/pull/11185)
  - [workspace] removed deprecated `getDefaultWorkspacePath` [#11185](https://github.com/eclipse-theia/theia/pull/11185)
- [search-in-workspace] updated `replaceResult` and `confirmReplaceAll` to now require a parameter `replacementText` [#11374](https://github.com/eclipse-theia/theia/pull/11374)

## v1.26.0 - 5/26/2022

- [application-package] introduce application config prop `validatePreferencesSchema` to control whether to validate preferences on start [#11189](https://github.com/eclipse-theia/theia/pull/11189)
- [cli] added ability to perform the download of plugins sequentially [#11112](https://github.com/eclipse-theia/theia/pull/11112)
- [cli] updated the `download:plugins` script to respect proxy settings [#11043](https://github.com/eclipse-theia/theia/pull/11043)
- [console] fixed issue where the maximum debug console history was not respected [#10598](https://github.com/eclipse-theia/theia/pull/10598)
- [core] added `TheiaDockPanel` factory binding for extensibility [#11154](https://github.com/eclipse-theia/theia/pull/11154)
- [core] added support for traversing editor history through mouse buttons [#11163](https://github.com/eclipse-theia/theia/pull/11163)
- [core] added support to respect the `visible` option for `menuBarVisibility` when in fullscreen [#11119](https://github.com/eclipse-theia/theia/pull/11119)
- [core] added timestamps to console logs [#11150](https://github.com/eclipse-theia/theia/pull/11150)
- [core] fixed filesystem path display for Windows [#11180](https://github.com/eclipse-theia/theia/pull/11180)
- [core] fixed statusbar `onclick` handling [#11117](https://github.com/eclipse-theia/theia/pull/11117)
- [core] fixed the display of keybindings for macOS in the browser [#11092](https://github.com/eclipse-theia/theia/pull/11092)
- [core] updated Chinese localization translations [#11182](https://github.com/eclipse-theia/theia/pull/11182)
- [core] updated `UntitledResourceResolver` binding so it is available outside the plugin system [#11195](https://github.com/eclipse-theia/theia/pull/11195)
- [core] updated handling of `ApplicationError` to not re-register the same codes [#11160](https://github.com/eclipse-theia/theia/pull/11160)
- [core] updated styling of buttons when focused [#11192](https://github.com/eclipse-theia/theia/pull/11192)
- [core] updated tree styling to respect decorations during selection [#11118](https://github.com/eclipse-theia/theia/pull/11118)
- [debug] added handling to resolve command variables contributed by debuggers [#11170](https://github.com/eclipse-theia/theia/pull/11170)
- [documentation] updated instructions for building on Windows [#11165](https://github.com/eclipse-theia/theia/pull/11165)
- [filesystem] un-deprecated permission flags [#9269](https://github.com/eclipse-theia/theia/pull/9269)
- [keymaps] added handling to properly update the keybinding widget on keybindings change [#11102](https://github.com/eclipse-theia/theia/pull/11102)
- [monaco] added handling to ensure monaco keybindings are updated on keybindings change [#11101](https://github.com/eclipse-theia/theia/pull/11101)
- [monaco] fixed `onHide` callback in `MonacoContextMenuService` [#11152](https://github.com/eclipse-theia/theia/pull/11152)
- [monaco] fixed an issue where `when` and custom context keys were ignored by monaco [#11095](https://github.com/eclipse-theia/theia/pull/11095)
- [playwright] improved getting started documentation [#11094](https://github.com/eclipse-theia/theia/pull/11094)
- [plugin] added support for the `DebugSession#workspaceFolder` VS Code API [#11090](https://github.com/eclipse-theia/theia/pull/11090) - Contributed on behalf of STMicroelectronics
- [plugin] added support for the `ExtensionMode` VS Code API [#10201](https://github.com/eclipse-theia/theia/pull/10201) - Contributed on behalf of STMicroelectronics
- [plugin] added support for the `LinkedEditingRanges` VS Code API [#11137](https://github.com/eclipse-theia/theia/pull/11137)
- [plugin] added support for the `Terminal#exitStatus` VS Code API [#11175](https://github.com/eclipse-theia/theia/pull/11175)
- [plugin] fixed document path for callhierarchy [#11178](https://github.com/eclipse-theia/theia/pull/11178)
- [repo] updated imports to avoid circular errors [#11142](https://github.com/eclipse-theia/theia/pull/11142)
- [request] introduced `@theia/request` package to send proxy-aware http requests to other services [#11043](https://github.com/eclipse-theia/theia/pull/11043)
- [task] fixed problem matchers when `kind` is a file [#11190](https://github.com/eclipse-theia/theia/pull/11190)
- [workspace] added support to open multi-root workspaces from the cli [#11034](https://github.com/eclipse-theia/theia/pull/11034)

<a name="breaking_changes_1.26.0">[Breaking Changes:](#breaking_changes_1.26.0)</a>

- [callhierarchy] `paths.ts` and `glob.ts` moved to `core/src/common`; `language-selector.ts` moved to `editor/src/common`. Any imports will need to be updated [#11083](https://github.com/eclipse-theia/theia/pull/11083)
- [electron] removed redundant config option `disallowReloadKeybinding` from `dev-packages/application-package/src/application-props.ts` file and corresponding test [#11099](https://github.com/eclipse-theia/theia/pull/11099)
- [filesystem] remove deprecated APIs [#11176](https://github.com/eclipse-theia/theia/pull/1176):
  - Deleted `@theia/filesystem/lib/browser/filesystem-watcher`:
    - `FileChangeType`, `FileChange`, `FileChangeEvent`, `FileMoveEvent`, `FileEvent`, `FileOperationEmitter`, `FileSystemWatcher`
  - Deleted `@theia/filesystem/lib/node/node-file-upload`:
    - `NodeFileUpload`
  - Deleted `@theia/filesystem/lib/node/nsfw-watcher/nsfw-filesystem-watcher`:
    - `WatcherOptions`, `NsfwFileSystemWatcherServer`
  - Removed from `@theia/filesystem/lib/common/filesystem`:
    - `FileSystem`, `FileMoveOptions`, `FileDeleteOptions`, `FileStat`, `FileSystemError`
- [filesystem] updated `FileStatNodeData.fileStat` to use the non-deprecated `FileStat` from `@theia/core/lib/common/files` [#11176](https://github.com/eclipse-theia/theia/pull/1176)

## v1.25.0 - 4/28/2022

[1.25.0 Milestone](https://github.com/eclipse-theia/theia/milestone/35)

- [callhierarchy] added handling to cache instances of `callhierarchy` providers [#10857](https://github.com/eclipse-theia/theia/pull/10857)
- [core] added `property-view` API documentation [#11022](https://github.com/eclipse-theia/theia/pull/11022)
- [core] added `selection-service` API documentation [#11022](https://github.com/eclipse-theia/theia/pull/11022)
- [core] added additional statusbar theming colors [#11026](https://github.com/eclipse-theia/theia/pull/11026)
- [core] added better support for conversion between windows and posix paths [#10591](https://github.com/eclipse-theia/theia/pull/10591)
- [core] added handling to guarantee `showQuickPick` resolves on hide [#11068](https://github.com/eclipse-theia/theia/pull/11068)
- [core] added support for a custom select component [#10991](https://github.com/eclipse-theia/theia/pull/10991)
- [core] added support for decorations in file-based tree-views [#10846](https://github.com/eclipse-theia/theia/pull/10846)
- [core] fixed an issue with `Disposable.NULL` [#11053](https://github.com/eclipse-theia/theia/pull/11053)
- [core] fixed issue when attempting to perform `save as` [#11032](https://github.com/eclipse-theia/theia/pull/11032)
- [core] fixed issue with the electron token on Windows [#11082](https://github.com/eclipse-theia/theia/pull/11082)
- [core] fixed localization issue resulting in incorrect casing after translating [#11042](https://github.com/eclipse-theia/theia/pull/11042)
- [core] fixed styling issues related to quick-input styling [#11029](https://github.com/eclipse-theia/theia/pull/11029)
- [core] improved display and styling of tabbars [#10908](https://github.com/eclipse-theia/theia/pull/10908)
- [core] moved code for untitled resources into `core` from `plugin-ext` and allow users to open untitled editors with `New File` command [#10868](https://github.com/eclipse-theia/theia/pull/10868)
- [core] removed window focus listener on `unload` [#11075](https://github.com/eclipse-theia/theia/pull/11075)
- [git] upgraded `moment` to resolve vulnerability [#11009](https://github.com/eclipse-theia/theia/pull/11009)
- [monaco] fixed issue related to `selection` in monaco editors [#11049](https://github.com/eclipse-theia/theia/pull/11049)
- [monaco] improved quick-pick attachment [#11054](https://github.com/eclipse-theia/theia/pull/11054)
- [monaco] restored `detail` to `EditorMouseEvent` to fix `CommentThread` issue [#11065](https://github.com/eclipse-theia/theia/pull/11065)
- [playwright] added handling to improve extensibility for custom theia applications [#11071](https://github.com/eclipse-theia/theia/pull/11071)
- [playwright] fixed an issue with publishing the `lib` folder [#11014](https://github.com/eclipse-theia/theia/pull/11014)
- [plugin] added `CancellationToken` logic for `withProgress` API [#11027](https://github.com/eclipse-theia/theia/pull/11027)
- [plugin] added `canReply` support to `CommentThread` [#11062](https://github.com/eclipse-theia/theia/pull/11062) - Contributed on behalf of STMicroelectronics
- [plugin] added missing properties `id`, `name` and `backgroundColor` to `StatusBarItem` [#11026](https://github.com/eclipse-theia/theia/pull/11026) - Contributed on behalf of STMicroelectronics
- [plugin] added support for `AccessibilityInformation` [#10961](https://github.com/eclipse-theia/theia/pull/10961) - Contributed on behalf of STMicroelectronics
- [plugin] added support for `Accessibility` VS Code API [#10961](https://github.com/eclipse-theia/theia/pull/10961)
- [plugin] added support for `ShellQuotedStrings` in Tasks API [#10997](https://github.com/eclipse-theia/theia/pull/10997)
- [plugin] added support for `SnippetString.appendChoice` [#10969](https://github.com/eclipse-theia/theia/pull/10969) - Contributed on behalf of STMicroelectronics
- [plugin] added support for `keepScrollPosition` in `QuickPick` [#11002](https://github.com/eclipse-theia/theia/pull/11002)
- [plugin] added support for the generic type in `CodeActionProvider` [#10988](https://github.com/eclipse-theia/theia/pull/10988)
- [plugin] aligned signatures of `showQuickPick` with the VS Code API [#10974](https://github.com/eclipse-theia/theia/pull/10974)
- [plugin] fixed an issue with `onDidTerminateDebugSession` [#10954](https://github.com/eclipse-theia/theia/pull/10954)
- [plugin] fixed localization issue affecting preferences rendering [#11039](https://github.com/eclipse-theia/theia/pull/11039)
- [plugin] fixed multi-step quick-open menus [#11055](https://github.com/eclipse-theia/theia/pull/11055)
- [preferences] fixed issue with `files.eol` preference rendering [#11079](https://github.com/eclipse-theia/theia/pull/11079)
- [preferences] improved preference validation warnings [#11025](https://github.com/eclipse-theia/theia/pull/11025)
- [preferences] updated handling to make node renderers more robust against `null` values [#11074](https://github.com/eclipse-theia/theia/pull/11074)
- [workspace] fixed issue resulting in duplicate entries for recent workspaces [#11016](https://github.com/eclipse-theia/theia/pull/11016)

<a name="breaking_changes_1.25.0">[Breaking Changes:](#breaking_changes_1.25.0)</a>

- [callhierarchy] types `Definition`, `Caller` and `Callee` removed and replaced with `CallHierarchyItem`, `CallHierarchyIncomingCall`, `CallHierarchyOutgoingCall` [#10857](https://github.com/eclipse-theia/theia/pull/10857)
- [core] changed return type of `(Async)LocalizationProvider#getAvailableLanguages` from `string[]` to `LanguageInfo[]` [#11018](https://github.com/eclipse-theia/theia/pull/11018)
- [core] changed return type of `QuickInputService.showQuickPick` and its implementation in `MonacoQuickInputService` to `Promise<T | undefined>`. `undefined` will be returned if the user closes the quick pick without making a selection [#11068](https://github.com/eclipse-theia/theia/pull/11068)
- [core] changed return type of `Saveable.createSnapshot` from `object` to `{ value: string } | { read(): string | null }` [#11032](https://github.com/eclipse-theia/theia/pull/11032)
- [debug] the following methods may now return `undefined | null` [#10999](https://github.com/eclipse-theia/theia/pull/10999):
  - DebugSessionManager
    - resolveConfiguration
    - resolveDebugConfiguration
    - resolveDebugConfigurationWithSubstitutedVariables
  - DebugService
    - resolveDebugConfiguration
    - resolveDebugConfigurationWithSubstitutedVariables
  - theia.d.ts ProviderResult
      it's now aligned to vscode and can return `null`
  - plugin-api-rpc.ts DebugConfigurationProvider
    - resolveDebugConfiguration
    - resolveDebugConfigurationWithSubstitutedVariables
  - DebugExt
    - $resolveDebugConfigurationByHandle
    - $resolveDebugConfigurationWithSubstitutedVariablesByHandle
  - DebugExtImpl
    - $resolveDebugConfigurationByHandle
    - $resolveDebugConfigurationWithSubstitutedVariablesByHandle
  - PluginDebugConfigurationProvider
    - resolveDebugConfiguration
    - resolveDebugConfigurationWithSubstitutedVariables
  - PluginDebugService
    - resolveDebugConfiguration
    - resolveDebugConfigurationWithSubstitutedVariables
- [markers, scm] deprecated `ProblemDecorator` and `SCMNavigatorDecorator` classes. They are no longer bound in the `inversify` container by default [#10846](https://github.com/eclipse-theia/theia/pull/10846)

## v1.24.0 - 3/31/2022

[1.24.0 Milestone](https://github.com/eclipse-theia/theia/milestone/32)

- [application-manager] fixed `expose-loader` [#10845](https://github.com/eclipse-theia/theia/pull/10845)
- [application-package] added support to configure the `defaultLocale` [#10956](https://github.com/eclipse-theia/theia/pull/10956)
- [core] added handling to ensure the active element is preserved when opening a context menu [#10852](https://github.com/eclipse-theia/theia/pull/10852)
- [core] added handling to ensure the default icon theme is applied properly [#10938](https://github.com/eclipse-theia/theia/pull/10938)
- [core] added support for pinned tabs [#10817](https://github.com/eclipse-theia/theia/pull/10817)
- [core] fixed <kbd>cmd</kbd>+`click` check on macOS [#10883](https://github.com/eclipse-theia/theia/pull/10883)
- [core] fixed `socket.io` endpoint path [#10858](https://github.com/eclipse-theia/theia/pull/10858)
- [core] fixed an issue with editor preferences not being applied [#10965](https://github.com/eclipse-theia/theia/pull/10965)
- [core] fixed compression if parent is also visible [#10872](https://github.com/eclipse-theia/theia/pull/10872)
- [core] fixed handling at app shutdown [#10861](https://github.com/eclipse-theia/theia/pull/10861)
- [core] fixed missing electron custom menu [#10847](https://github.com/eclipse-theia/theia/pull/10847)
- [core] fixed tail decoration rendering for the `TreeWidget` [#10898](https://github.com/eclipse-theia/theia/pull/10898)
- [core] improved tabbar styling [#10822](https://github.com/eclipse-theia/theia/pull/10822)
- [core] updated sash visibility handling [#10941](https://github.com/eclipse-theia/theia/pull/10941)
- [core] updated type check for `TreeContainerProps` [#10881](https://github.com/eclipse-theia/theia/pull/10881)
- [core] updated validation warning for `undefined` preference values [#10887](https://github.com/eclipse-theia/theia/pull/10887)
- [core] updated view container styling [#10854](https://github.com/eclipse-theia/theia/pull/10854)
- [debug] fixed issue where the current debug configuration was not updated [#10917](https://github.com/eclipse-theia/theia/pull/10917)
- [debug] updated `requestretry` from `v3.1.0` to `v7.0.0` [#10831](https://github.com/eclipse-theia/theia/pull/10831)
- [debug] updated debug icons and theming [#10948](https://github.com/eclipse-theia/theia/pull/10948)
- [filesystem] fixed copy/paste within the same folder [#10767](https://github.com/eclipse-theia/theia/pull/10767)
- [filesystem] fixed startup issue when restoring a large/binary file [#10900](https://github.com/eclipse-theia/theia/pull/10900)
- [keymaps] improved rendering of keybindings [#10801](https://github.com/eclipse-theia/theia/pull/10801)
- [markers] updated theming for problem markers [#10950](https://github.com/eclipse-theia/theia/pull/10950)
- [messages] added support for indeterminate progress notifications [#10945](https://github.com/eclipse-theia/theia/pull/10945)
- [monaco] fixed quick-input list styling [#10923](https://github.com/eclipse-theia/theia/pull/10923)
- [monaco] updated the translation on monaco using default keys [#10946](https://github.com/eclipse-theia/theia/pull/10946)
- [monaco] updated where the quick-input menu is attached [#10909](https://github.com/eclipse-theia/theia/pull/10909)
- [monaco] upgraded `monaco` dependency from `0.23` to ca. `0.33` (state as of VSCode 1.65.2) [#10736](https://github.com/eclipse-theia/theia/pull/10736)
- [navigator] fixed `initiallyCollapsed` option for the `'Open Editors'` [#10930](https://github.com/eclipse-theia/theia/pull/10930)
- [navigator] updated visibility of the `add folder` command [#10840](https://github.com/eclipse-theia/theia/pull/10840)
- [playwright] fixed playwright tests for Windows and macOS [#10826](https://github.com/eclipse-theia/theia/pull/10826) - Contributed on behalf of STMicroelectronics
- [playwright] updated tests to use `THEIA_CONFIG_DIR` [#10925](https://github.com/eclipse-theia/theia/pull/10925)
- [plugin] added `SourceFixAll` declaration [#10921](https://github.com/eclipse-theia/theia/pull/10921)
- [plugin] added `allow` attributes in webviews [#10848](https://github.com/eclipse-theia/theia/pull/10848)
- [plugin] added support for `CompletionItemLabel` VS Code API [#10929](https://github.com/eclipse-theia/theia/pull/10929)
- [plugin] added support for `DocumentSymbolProviderMetadata` [#10811](https://github.com/eclipse-theia/theia/pull/10811) - Contributed on behalf of STMicroelectronics
- [plugin] added support for `Uri.from` [#10903](https://github.com/eclipse-theia/theia/pull/10903)
- [plugin] added support for `replace` in `OutputChannel` [#10915](https://github.com/eclipse-theia/theia/pull/10915)
- [plugin] added support for `title` option for `InputBoxOptions` VS Code API [#10920](https://github.com/eclipse-theia/theia/pull/10920)
- [plugin] added support for frontend extensions in `asWebviewUri` [#10849](https://github.com/eclipse-theia/theia/pull/10849)
- [plugin] added support to render icons in tree-views on hover [#10899](https://github.com/eclipse-theia/theia/pull/10899)
- [plugin] aligned `Task.detail` with VS Code API expectations [#10905](https://github.com/eclipse-theia/theia/pull/10905)
- [plugin] aligned `breakpoint` namespace with VS Code API expectations [#10919](https://github.com/eclipse-theia/theia/pull/10919)
- [plugin] aligned `getSession` with VS Code API expectations [#10837](https://github.com/eclipse-theia/theia/pull/10837)
- [plugin] aligned `updateWorkspaceFolders` with VS Code API expectations [#10918](https://github.com/eclipse-theia/theia/pull/10918)
- [plugin] fixed error when uninstalling extensions [#10829](https://github.com/eclipse-theia/theia/pull/10829)
- [plugin] fixed plugin submenu registration [#10897](https://github.com/eclipse-theia/theia/pull/10897)
- [preferences] added support for customizable node rendering [#10766](https://github.com/eclipse-theia/theia/pull/10766)
- [preferences] fixed rendering issue of preference types [#10870](https://github.com/eclipse-theia/theia/pull/10870)
- [preferences] improved extensibility of `PreferenceContext` [#10911](https://github.com/eclipse-theia/theia/pull/10911)
- [preferences] improved preference transaction handling [#10884](https://github.com/eclipse-theia/theia/pull/10884)
- [preferences] refactored the open-handler [#10810](https://github.com/eclipse-theia/theia/pull/10810)
- [repo] performed `yarn upgrade` [#10939](https://github.com/eclipse-theia/theia/pull/10939)
- [repo] updated windows build instructions [#10862](https://github.com/eclipse-theia/theia/pull/10862)
- [search-in-workspace] added possibility to open results in editor previews [#10839](https://github.com/eclipse-theia/theia/pull/10839)
- [vsx-registry] added handling to prevent searching with no query present [#10833](https://github.com/eclipse-theia/theia/pull/10833)
- [vsx-registry] increased query delay when searching [#10813](https://github.com/eclipse-theia/theia/pull/10813)
- [vsx-registry] updated `requestretry` from `v3.1.0` to `v7.0.0` [#10831](https://github.com/eclipse-theia/theia/pull/10831)
- [workspace] fixed `'save as'` for `untitled` schemes [#10608](https://github.com/eclipse-theia/theia/pull/10608)
- [workspace] fixed the styling of the `path` in the dialog [#10814](https://github.com/eclipse-theia/theia/pull/10814)

<a name="breaking_changes_1.24.0">[Breaking Changes:](#breaking_changes_1.24.0)</a>

- [core] removed method `attachGlobalShortcuts` from `ElectronMainApplication`. Attaching shortcuts in that way interfered with internal shortcuts. Use internal keybindings instead of global shortcuts [#10869](https://github.com/eclipse-theia/theia/pull/10869)
- [debug] the getter `model` was renamed to `getModel` and accepts an optional `URI` parameter [#10875](https://github.com/eclipse-theia/theia/pull/10875)
- [debug] The interface method `DebugService#provideDynamicDebugConfigurations` changes the return type to `Record<string, DebugConfiguration[]>` [#10910](https://github.com/eclipse-theia/theia/pull/10910)
  This impacts the corresponding return type for `DebugConfigurationManager#provideDynamicDebugConfigurations`.
  The following functions under `plugin-api-rpc.ts#DebugExt` and in the `PluginDebugAdapterContribution` are deprecated
    * $provideDebugConfigurations
    * $resolveDebugConfigurations
    * $resolveDebugConfigurationWithSubstitutedVariablesByHandle
    The `PluginDebugAdapterContributionRegistrator` interface has been removed
- [filesystem] The `generateUniqueResourceURI` method from the `FileSystemUtils` class has an updated signature. Additionally, the method now returns a generated Uri that uses spaces as separators. The naming scheme was also changed to match VSCode. [10767](https://github.com/eclipse-theia/theia/pull/10767)
- [markers] `ProblemDecorator` reimplemented to reduce redundancy and align more closely with VSCode. `collectMarkers` now returns `Map<string, TreeDecoration.Data>`, `getOverlayIconColor` renamed to `getColor`, `getOverlayIcon` removed, `appendContainerMarkers` returns `void` [#10820](https://github.com/eclipse-theia/theia/pull/10820)
- [monaco] the following breaking changes were made in the Monaco uplift. [#10736](https://github.com/eclipse-theia/theia/pull/10736)
  - `QuickPickItem` is now only for selectable items. Use `QuickPickItemOrSeparator` when either an item or a separator is intended.
  - `editor.autoSave` preference renamed `files.autoSave` and accepts `off`, `afterDelay`, `onFocusChange`, `onWindowChange`. Use `!== 'off'` to check for any active state, as `on` is no longer a valid value.
  - `editor.autoSaveDelay` renamed `files.autoSaveDelay`.
  - `commandService`, `instantiationService` removed from `MonacoEditor`. Use `StandaloneServices.get(IInstantationService / ICommandService)` instead.
  - `DecorationMiniMapOptions.position`, `DecorationOverviewRulerOptions.position` no longer optional.
  - Overrides used by `MonacoEditorFactory` accept the type `EditorServiceOverrides` rather than `{[key: string]: any}`.
- [workspace] removed unused injections in `WorkspaceService`: `ApplicationShell`, `StorageService`, `LabelProvider`, `SelectionService`, `CommandRegistry`, `WorkspaceCommandContribution`. [#10868](https://github.com/eclipse-theia/theia/pull/10868)

## v1.23.0 - 2/24/2022

[1.23.0 Milestone](https://github.com/eclipse-theia/theia/milestone/31)

- [application-manager] added `path-browserify` to polyfill path in the browser [#10745](https://github.com/eclipse-theia/theia/pull/10745)
- [application-manager] replaced `changes-stream` with `nano` [#10764](https://github.com/eclipse-theia/theia/pull/10764)
- [application-manager] upgraded `electron-rebuild` to `v3.2.7` [#10726](https://github.com/eclipse-theia/theia/pull/10726)
- [cli] added localization cli command [#10187](https://github.com/eclipse-theia/theia/pull/10187)
- [core] added better `setPreference` handling for language overrides [#10665](https://github.com/eclipse-theia/theia/pull/10665)
- [core] added handling to hide the resize sash if a container or panel is collapsed [#10561](https://github.com/eclipse-theia/theia/pull/10561)
- [core] added handling to prevent multiple save dialogs for the same resource [#10614](https://github.com/eclipse-theia/theia/pull/10614)
- [core] added support for compressed tree nodes [#10713](https://github.com/eclipse-theia/theia/pull/10713)
- [core] fixed issue to return focus to last recently active tab [#10685](https://github.com/eclipse-theia/theia/pull/10685)
- [core] updated default loading animation [#10761](https://github.com/eclipse-theia/theia/pull/10761)
- [core] updated preferences and notifications styling [#10719](https://github.com/eclipse-theia/theia/pull/10719)
- [debug] added functionality to properly handle completion and evaluations in the debug console [#10469](https://github.com/eclipse-theia/theia/pull/10469)
- [debug] fixed `debuggingForeground` theming [#10760](https://github.com/eclipse-theia/theia/pull/10760)
- [documentation] added plugin API documentation [#10695](https://github.com/eclipse-theia/theia/pull/10695)
- [electron] added support for modal dialogs [#10769](https://github.com/eclipse-theia/theia/pull/10769)
- [electron] fixed issue <kbd>ctrl</kbd>+<kbd>r</kbd> keybinding in terminals [#10704](https://github.com/eclipse-theia/theia/pull/10704)
- [file-search] improved sorting for file search results [#10694](https://github.com/eclipse-theia/theia/pull/10694)
- [git] upgraded `dugite-extra` to `v0.1.15` which supports newer Node versions [#10722](https://github.com/eclipse-theia/theia/pull/10722)
- [localization] added machine translations for 12 languages [#10782](https://github.com/eclipse-theia/theia/pull/10782)
- [monaco] updated internal themes [#10525](https://github.com/eclipse-theia/theia/pull/10525)
- [playwright] added playwright framework [#10494](https://github.com/eclipse-theia/theia/pull/10494)
- [plugin] added missing property `untitledDocumentData` for `CustomDocumentOpenContext` [#10784](https://github.com/eclipse-theia/theia/pull/10784)
- [plugin] added more detail to logging of backend and frontend start-up, especially in plugin management [#10407](https://github.com/eclipse-theia/theia/pull/10407) - Contributed on behalf of STMicroelectronics
- [plugin] added support for VS Code web extensions [#10721](https://github.com/eclipse-theia/theia/pull/10721)
- [plugin] added support for `Authentication` API at `vscode@1.63.1` [#10709](https://github.com/eclipse-theia/theia/pull/10709)
- [plugin] added support for `disabled`, `isPreferred` and `documentation` fields for code actions [#10777](https://github.com/eclipse-theia/theia/pull/10777)
- [plugin] added support for `vscode.CodeActionProvider.resolveCodeAction` [#10730](https://github.com/eclipse-theia/theia/pull/10730) - Contributed on behalf of STMicroelectronics
- [plugin] added support for `vscode.window.createStatusBarItem` [#10754](https://github.com/eclipse-theia/theia/pull/10754) - Contributed on behalf of STMicroelectronics
- [plugin] added support to correctly expose uri for frontend modules [#10747](https://github.com/eclipse-theia/theia/pull/10747)
- [plugin] aligned `vscode.window.createTerminal` API with VS Code [#10683](https://github.com/eclipse-theia/theia/pull/10683)
- [plugin] fixed the start of pseudoterminals [#10780](https://github.com/eclipse-theia/theia/pull/10780)
- [plugin] implemented `WebviewView` API [#10705](https://github.com/eclipse-theia/theia/pull/10705)
- [plugin] implemented preliminary `Workspace Trust` API [#10473](https://github.com/eclipse-theia/theia/pull/10473)
- [preferences] added validation logic for preferences used by the editor [#10607](https://github.com/eclipse-theia/theia/pull/10607)
- [repo] added browser compound launch configuration [#10720](https://github.com/eclipse-theia/theia/pull/10720)
- [repo] removed unused dependencies [#10717](https://github.com/eclipse-theia/theia/pull/10717)
- [repo] upgraded `typescript` to `v4.5.5` [#10355](https://github.com/eclipse-theia/theia/pull/10355)
- [toolbar] added a new `@theia/toolbar` extension to contribute a global toolbar to the framework [#10731](https://github.com/eclipse-theia/theia/pull/10731)
- [workspace] added handling to ensure correct `recentworkspace.json` format and entries [#10711](https://github.com/eclipse-theia/theia/pull/10711)

<a name="breaking_changes_1.23.0">[Breaking Changes:](#breaking_changes_1.23.0)</a>

- [core] moved methods `attachReadyToShow`, `restoreMaximizedState`, `attachCloseListeners`, `handleStopRequest`, `checkSafeToStop`, `handleReload`, `reload` from `ElectronMainApplication` into new class `TheiaElectronWindow` [#10600](https://github.com/eclipse-theia/theia/pull/10600)
- [core] removed all of our own custom HTTP Polling implementation [#10514](https://github.com/eclipse-theia/theia/pull/10514)
- [core] removed method `attachGlobalShortcuts` from `ElectronMainApplication`. Attaching shortcuts in that way interfered with internal shortcuts. Use internal keybindings instead of global shortcuts. [#10704](https://github.com/eclipse-theia/theia/pull/10704)
- [core] removed the `Event.maxListeners` field; The feature still exists but please use `Event.getMaxListeners(event)` and `Event.setMaxListeners(event, maxListeners)` instead.
- [core] replaced raw WebSocket transport with Socket.io protocol, changed internal APIs accordingly [#10514](https://github.com/eclipse-theia/theia/pull/10514)
- [electron] the `open` and `save` dialogs are now modal by default [#10769](https://github.com/eclipse-theia/theia/pull/10769)
- [plugin] deprecated `PseudoTerminalOptions`. `ExternalTerminalOptions` should be used from now on instead [#10683](https://github.com/eclipse-theia/theia/pull/10683) - Contributed on behalf of STMicroelectronics
- [plugin] function `logMeasurement` of `PluginDeployerImpl` class and browser class `HostedPluginSupport` is replaced by `measure` using the new `Stopwatch` API [#10407](https://github.com/eclipse-theia/theia/pull/10407)
- [plugin] the constructor of `BackendApplication` class no longer invokes the `initialize` method. Instead, the `@postConstruct configure` method now starts by calling `initialize` [#10407](https://github.com/eclipse-theia/theia/pull/10407)
- In order to cleanup the code base, the constructor signature of the following classes got changed in an API-breaking way [#10737](https://github.com/eclipse-theia/theia/pull/10737):
  - `ProblemWidget`
  - `FileNavigatorWidget`
  - `TerminalServer`
  - `TimelineTreeWidget`
  - `TypeHierarchyTreeWidget`

## v1.22.0 - 1/27/2022

[1.22.0 Milestone](https://github.com/eclipse-theia/theia/milestone/30)

- [cli] replaced `colors` with `chalk` [#10612](https://github.com/eclipse-theia/theia/pull/10612)
- [cli] updated `node-fetch` from `2.6.6` to `2.6.7` [#10670](https://github.com/eclipse-theia/theia/pull/10670)
- [console] fixed an issue which caused the debug console to clear at the end of a debug session [#10671](https://github.com/eclipse-theia/theia/pull/10671)
- [core] added `appearance` sub-menu to view main-menu [#10220](https://github.com/eclipse-theia/theia/pull/10220)
- [core] added functionality to properly handle localhost uris on electron [#10590](https://github.com/eclipse-theia/theia/pull/10590)
- [core] added schema support for `keymaps.json` [#10613](https://github.com/eclipse-theia/theia/pull/10613)
- [core] added support for multiple selections when triggering `open folder` [#10357](https://github.com/eclipse-theia/theia/pull/10357)
- [core] fixed an issue when `window.menuBarVisibility` is set to `compact` [#10626](https://github.com/eclipse-theia/theia/pull/10626)
- [core] fixed memory leak in `ApplicationShell#activateWidget` [#10570](https://github.com/eclipse-theia/theia/pull/10570)
- [core] updated `markdown-it` dependency from `8.4.0` to `12.3.2` [#10634](https://github.com/eclipse-theia/theia/pull/10634)
- [editor] added `editor layout` sub-menu to view main-menu [#10220](https://github.com/eclipse-theia/theia/pull/10220)
- [electron] fixed path comparison for exit confirmation [#10597](https://github.com/eclipse-theia/theia/pull/10597)
- [electron] improved electron keybinding labels [#10673](https://github.com/eclipse-theia/theia/pull/10673)
- [electron] upgraded electron to `15.3.5` [#9936](https://github.com/eclipse-theia/theia/pull/9936)
- [localization] added missing translations to filesystem and plugin menu items [#10564](https://github.com/eclipse-theia/theia/pull/10564)
- [localization] added missing translations to navigator menu items [#10565](https://github.com/eclipse-theia/theia/pull/10656)
- [messages] fixed rendering of notification progress as html [#10588](https://github.com/eclipse-theia/theia/pull/10588)
- [monaco] fixed codicon styling in quick-inputs [#10544](https://github.com/eclipse-theia/theia/pull/10544)
- [plugin] added fix to skip extension resolution if already installed [#10624](https://github.com/eclipse-theia/theia/pull/10624)
- [plugin] added support for `PluginContext.extension` [#10650](https://github.com/eclipse-theia/theia/pull/10650)
- [plugin] added support for `PluginContext.logUri` [#10650](https://github.com/eclipse-theia/theia/pull/10650)
- [plugin] added support for the `vscode.debug.stopDebugging` API [#10638](https://github.com/eclipse-theia/theia/pull/10638)
- [plugin] aligned `vscode.debug.startDebugging` API to the latest version [#10656](https://github.com/eclipse-theia/theia/pull/10656)
- [plugin] fixed `joinPath` on Windows [#10434](https://github.com/eclipse-theia/theia/pull/10434)
- [plugin] fixed `showOpenDialog` fallback to use workspace root [#10573](https://github.com/eclipse-theia/theia/pull/10573)
- [plugin] resolved an issue with widget options when opening custom editors [#10580](https://github.com/eclipse-theia/theia/pull/10580)
- [preferences] added functionality to prevent unopened files from producing problem markers [#10562](https://github.com/eclipse-theia/theia/pull/10562)
  - `AbstractResourcePreferenceProvider` providers no longer maintain a reference to a `MonacoTextModel`.
  - This removes preference files from the Problems view unless the file is opened by the user.
- [search-in-workspace] removed unnecessary `padding-left` statement [#10623](https://github.com/eclipse-theia/theia/pull/10623)
- [task] fixed an issue that caused errors on startup if no workspace was opened [#10576](https://github.com/eclipse-theia/theia/pull/10576)
- [terminal] added support for terminal `onKey` event [#10617](https://github.com/eclipse-theia/theia/pull/10617)
- [workspace] added support for files outside the workspace when executing the command `copy relative path` [#10674](https://github.com/eclipse-theia/theia/pull/10674)
- [workspace] added support for the `workbenchState` context key [#10550](https://github.com/eclipse-theia/theia/pull/10550)
- [workspace] added the possibility of performing a permanent deletion if trash deletion fails [#10161](https://github.com/eclipse-theia/theia/pull/10151)

<a name="breaking_changes_1.22.0">[Breaking Changes:](#breaking_changes_1.22.0)</a>

- [core] `ContextKeyService` is now an interface. Extenders should extend `ContextKeyServiceDummyImpl` [#10546](https://github.com/eclipse-theia/theia/pull/10546)
- [core] removed `MarkdownRenderer` class [#10589](https://github.com/eclipse-theia/theia/pull/10589)
- [core] removed deprecated API: `unfocusSearchFieldContainer`, `doUnfocusSearchFieldContainer()` [#10625](https://github.com/eclipse-theia/theia/pull/10625)
- [electron] upgraded electron [#9936](https://github.com/eclipse-theia/theia/pull/9936) - for additional details please see the [migration guide](https://github.com/eclipse-theia/theia/blob/master/doc/Migration.md#electron-update)
- [navigator] added `Open Containing Folder` command [#10523](https://github.com/eclipse-theia/theia/pull/10523)
- [plugin-ext] `PluginDeployerImpl` now uses the `UnresolvedPluginEntry: { id: string, type: PluginType }` interface as parameter types for resolving plugins. Affected methods: `deploy`, `deployMultipleEntries` and `resolvePlugins` [#10624](https://github.com/eclipse-theia/theia/pull/10624)
- [plugin-ext] `ViewContextKeyService#with` method removed. Use `ContextKeyService#with` instead. `PluginViewWidget` and `PluginTreeWidget` inject the `ContextKeyService` rather than `ViewContextKeyService`. [#10546](https://github.com/eclipse-theia/theia/pull/10546)
- [plugin] removed deprecated fields `id` and `label` from `theia.Command` [#10512](https://github.com/eclipse-theia/theia/pull/10512)
- [preferences] `AbstractResourcePreferenceProvider#model, textModelService, workspace, messageService, acquireLocks, releaseLocks, readPreferences, singleChangeLock, transactionLock` removed. `AbstractResourcePreferenceProvider#handleDirtyEditor` moved to `PreferenceTransaction`. `AbstractResourcePreferenceProvider#getEditOperations` moved to `MonacoJSONCEditor`. [#10562](https://github.com/eclipse-theia/theia/pull/10562)<|MERGE_RESOLUTION|>--- conflicted
+++ resolved
@@ -14,12 +14,8 @@
 - [core] updated `react` and `react-dom` dependencies to version 18, which introduce new root API for rendering (replaces ReactDOM.render). Since React no longer supports render callbacks, the `onRender` field from `ReactDialog` and `ReactWidget` was removed. [#11455](https://github.com/eclipse-theia/theia/pull/11455) - Contributed on behalf of STMicroelectronics
 - [core] removed `WidgetManager.widgetPromises`; use `WidgetManager.widgets` instead. [#11555](https://github.com/eclipse-theia/theia/pull/11555)
 - [core] Replaced `react-virtualized` with `react-virtuoso` for tree rendering. Removed the `TreeWidget#forceUpdate`, `TreeWidget#handleScroll` and `TreeWidget.View#renderTreeRow` methods in the process. [#11553](https://github.com/eclipse-theia/theia/pull/11553)
-<<<<<<< HEAD
+- [core] Replaced `Emitter` fields by `Event` fields in both `DescriptionWidget` and `BadgeWidget`.
 - [custom-editor] fixed closing a dirty custom editor based on CustomTextEditorProvider doesn't ask the user to save [#11592](https://github.com/eclipse-theia/theia/issues/11592)
-
-=======
-- [core] Replaced `Emitter` fields by `Event` fields in both `DescriptionWidget` and `BadgeWidget`.
->>>>>>> a0121a78
 
 ## v1.28.0 - 7/28/2022
 
