--- conflicted
+++ resolved
@@ -4,15 +4,10 @@
 
 - [Previous Changelogs](https://github.com/eclipse-theia/theia/tree/master/doc/changelogs/)
 
-<<<<<<< HEAD
 ## 1.55.0 - not yet released
 
+- [application-package] feat: provide an application prop to set the configuration area [#14319](https://github.com/eclipse-theia/theia/pull/14319) - Contributed on behalf of STMicroelectronics
 - [plugin] supported MappedEditProviders proposed API evolution [#14276](https://github.com/eclipse-theia/theia/pull/14276) - Contributed on behalf of STMicroelectronics
-=======
-## 1.55.0 - not yet release
-
-- [application-package] feat: provide an application prop to set the configuration area [#14319](https://github.com/eclipse-theia/theia/pull/14319) - Contributed on behalf of STMicroelectronics
->>>>>>> 93298053
 
 ## 1.54.0 - 09/26/2024
 
